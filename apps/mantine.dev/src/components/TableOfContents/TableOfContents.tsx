--- conflicted
+++ resolved
@@ -1,13 +1,7 @@
 import { useRouter } from 'next/router';
-<<<<<<< HEAD
 import { IconPencil } from '@tabler/icons-react';
 import { Box, rem, ScrollArea, Space, Text } from '@mantine/core';
-import { getHeadings, Heading } from './get-headings';
-=======
-import { IconList } from '@tabler/icons-react';
-import { Box, rem, ScrollArea, Text } from '@mantine/core';
 import { useScrollSpy } from '@mantine/hooks';
->>>>>>> 5990a0dd
 import classes from './TableOfContents.module.css';
 
 interface TableOfContentsProps {
@@ -15,36 +9,7 @@
   editPageLink?: string;
 }
 
-<<<<<<< HEAD
-function getActiveElement(rects: DOMRect[]) {
-  if (rects.length === 0) {
-    return -1;
-  }
-
-  const closest = rects.reduce(
-    (acc, item, index) => {
-      if (Math.abs(acc.position) < Math.abs(item.y)) {
-        return acc;
-      }
-
-      return {
-        index,
-        position: item.y,
-      };
-    },
-    { index: 0, position: rects[0].y }
-  );
-
-  return closest.index;
-}
-
 export function TableOfContents({ withTabs, editPageLink }: TableOfContentsProps) {
-  const [active, setActive] = useState(0);
-  const [headings, setHeadings] = useState<Heading[]>([]);
-  const headingsRef = useRef<Heading[]>([]);
-=======
-export function TableOfContents({ withTabs }: TableOfContentsProps) {
->>>>>>> 5990a0dd
   const router = useRouter();
   const spy = useScrollSpy({
     selector: '#mdx [data-heading]',
