import { HooksDemos, TagsInputDemos, SliderDemos, RangeSliderDemos, BarChartDemos, DatePickerDemos } from '@docs/demos';
import { Layout } from '@/layout';
import { MDX_DATA } from '@/mdx';

export default Layout(MDX_DATA.Changelog810);

## DatePicker presets

[DatePicker](/dates/date-picker), [DatePickerInput](/dates/date-picker-input)
and [DateTimePicker](/dates/date-time-picker) now support `presets` prop
that allows you to add custom date presets. Presets are displayed next to the calendar:

<Demo data={DatePickerDemos.presetsRange} />

## Calendar headerControlsOrder

[Calendar](/dates/calendar) and other components based on it now support `headerControlsOrder` prop.
You can use `headerControlsOrder` prop to change the order of header controls. The prop accepts an array of
`'next' | 'previous' | 'level`. Note that each control can be used only once in the array.

<Demo data={DatePickerDemos.headerControlsOrder} />

## Popover middlewares improvements

[Popover](/core/popover) component now handles `shift` and `flip` Floating UI
differently. Starting from 8.1.0 version, the popover dropdown position is not
changed when the popover is opened. `shift` and `flip` middlewares are used only
once to calculate the initial position of the dropdown.

This change fixes incorrect flipping/shifting behavior when there is dynamic content
in the dropdown. For example, searchable [Select](/core/select) and [DatePickerInput](/dates/date-picker-input)
without `consistentWeeks` option.

Previous behavior:

<Video src="/assets/8-1-0-popover-previous-behavior.mp4" />

New behavior:

<Video src="/assets/8-1-0-popover-new-behavior.mp4" />


## use-long-press hook

New [use-long-press](/hooks/use-long-press) hook:

<Demo data={HooksDemos.useLongPressDemo} />

## Reference area support in charts

[BarChart](/charts/bar-chart), [AreaChart](/charts/area-chart) and [LineChart](/charts/line-chart)
components now support reference area. Reference area is a rectangular area
that can be used to highlight a specific region of the chart:

<Demo data={BarChartDemos.referenceArea} />

## use-form resetField handler

[use-form](/form/use-form) now has a `resetField` method that resets field value to its initial value:

```tsx
import { useForm } from '@mantine/form'

const form  = useForm({ initialValues: { name: 'John Doe' } });

form.resetField('name'); // resets name field to 'John Doe'
```

## TagsInput isDuplicate prop

You can now use `isDuplicate` prop in [TagsInput](/core/tags-input) component
to control how duplicates are detected. It is a function that receives two arguments:
tag value and current tags. The function must return `true` if the value is duplicate.

Example of using `isDuplicate` to allow using the same value with different casing:

<Demo data={TagsInputDemos.isDuplicate} />

## Slider domain prop

<<<<<<< HEAD
[Slider](/core/slider) component now support `domain` prop that allows setting
the possible range of values independently of the `min` and `max` values:
=======
[Slider](/core/slider) component now supports `domain` prop that allows
setting the possible range of values independently of the `min` and `max` values:
>>>>>>> 95ece2b4

<Demo data={SliderDemos.domain} />

## RangeSlider pushOnOverlap prop

[RangeSlider](/core/range-slider) component now supports `pushOnOverlap` prop that defines
whether the slider should push the overlapping thumb when the user drags it.

<Demo data={RangeSliderDemos.pushOnOverlap} />

## Hooks types exports

`@mantine/hooks` package now exports all types used in hooks options and return values.
For example, you can now import [use-uncontrolled](/hooks/use-uncontrolled) types like this:

```tsx
import type { UseUncontrolledOptions, UseUncontrolledReturnValue } from '@mantine/hooks';
```

Types exported from the library:

```tsx
interface UseUncontrolledOptions<T> {
  /** Value for controlled state */
  value?: T;

  /** Initial value for uncontrolled state */
  defaultValue?: T;

  /** Final value for uncontrolled state when value and defaultValue are not provided */
  finalValue?: T;

  /** Controlled state onChange handler */
  onChange?: (value: T) => void;
}

type UseUncontrolledReturnValue<T> = [
  /** Current value */
  T,

  /** Handler to update the state, passes `value` and `payload` to `onChange` */
  (value: T, ...payload: any[]) => void,

  /** True if the state is controlled, false if uncontrolled */
  boolean,
];
```

## zod v4 with use-form

You can now use zod v4 with [use-form](/form/use-form). To use zod 4:
- Update `mantine-form-zod-resolver` to `1.2.1` or later version
- Update zod to version `3.25.0` or later
- Replace `zod` imports with `zod/v4` (only if you have `zod@3` in your `package.json`)
- Replace `zodResolver` with `zod4Resolver` in your code
- All other code remains the same

Example with zod v4:

```tsx
import { z } from 'zod/v4';
import { zod4Resolver } from 'mantine-form-zod-resolver';

const schema = z.object({
  name: z.string().min(2, { message: 'Name should have at least 2 letters' }),
  email: z.email({ message: 'Invalid email' }),
  age: z.number().min(18, { message: 'You must be at least 18 to create an account' }),
});

const form = useForm({
  initialValues: {
    name: '',
    email: '',
    age: 16,
  },
  validate: zod4Resolver(schema),
})
```

## Documentation updates

- [use-debounced-callback](/hooks/use-debounced-callback) documentation was updated to include new `flush` and `flushOnUnmount` features
- Documentation about exported types was added to all applicable hooks

## Other changes

- All components now support `bdrs` style prop to set border radius.
- [DateTimePicker](/dates/date-time-picker) now supports `defaultTimeValue` prop
- [Tooltip](/core/tooltip) now supports `autoContrast` prop.
- Handlers returned from [use-counter](/hooks/use-couter) are now memoized.
- Return value of [use-event-listener](/hooks/use-event-listener), [use-focus-within](/hooks/use-focus-within), [use-focus-trap](/hooks/use-focus-trap), [use-hover](/hooks/use-hover), [use-move](/hooks/use-move), [use-radial-move](/hooks/use-radial-move) changed (`React.RefObject` -> `React.RefCallback`), required to fix incorrect ref handling in several cases. For more information, see the issue on GitHub – [#7406](https://github.com/mantinedev/mantine/issues/7406).
- Deprecated `React.MutableRefObject` type was replaced with `React.RefObject` in all packages to better support React 19 types.
- `positionDependencies` prop is now deprecated in [Tooltip](/core/tooltip), [Popover](/core/popover) and other components based on Popover. The prop is no longer required and can be safely removed. `positionDependencies` prop will be removed in 9.0 release.<|MERGE_RESOLUTION|>--- conflicted
+++ resolved
@@ -78,13 +78,8 @@
 
 ## Slider domain prop
 
-<<<<<<< HEAD
-[Slider](/core/slider) component now support `domain` prop that allows setting
-the possible range of values independently of the `min` and `max` values:
-=======
 [Slider](/core/slider) component now supports `domain` prop that allows
 setting the possible range of values independently of the `min` and `max` values:
->>>>>>> 95ece2b4
 
 <Demo data={SliderDemos.domain} />
 
