<<<<<<< HEAD
import { HooksDemos, TagsInputDemos, SliderDemos, RangeSliderDemos, BarChartDemos, DatePickerDemos } from '@docs/demos';
=======
import { Button } from '@mantine/core';
import { IconHeartFilled } from '@tabler/icons-react';
import { HooksDemos, TagsInputDemos, SliderDemos, BarChartDemos, DatePickerDemos } from '@docs/demos';
>>>>>>> ee3bd375
import { Layout } from '@/layout';
import { MDX_DATA } from '@/mdx';

export default Layout(MDX_DATA.Changelog810);

## Support Mantine development

You can now sponsor Mantine development with [OpenCollective](https://opencollective.com/mantinedev).
All funds are used to improve Mantine and create new features and components.

<Button
  rightSection={<IconHeartFilled size={22} color="var(--mantine-color-red-7)" />}
  size="lg"
  miw={300}
  justify="space-between"
  children="Sponsor Mantine"
  variant="default"
  radius="md"
  component="a"
  href="https://opencollective.com/mantinedev"
/>

## DatePicker presets

[DatePicker](/dates/date-picker), [DatePickerInput](/dates/date-picker-input)
and [DateTimePicker](/dates/date-time-picker) now support `presets` prop
that allows you to add custom date presets. Presets are displayed next to the calendar:

<Demo data={DatePickerDemos.presetsRange} />

## Calendar headerControlsOrder

[Calendar](/dates/calendar) and other components based on it now support `headerControlsOrder` prop.
You can use `headerControlsOrder` prop to change the order of header controls. The prop accepts an array of
`'next' | 'previous' | 'level`. Note that each control can be used only once in the array.

<Demo data={DatePickerDemos.headerControlsOrder} />

## Popover middlewares improvements

[Popover](/core/popover) component now handles `shift` and `flip` Floating UI
differently. Starting from 8.1.0 version, the popover dropdown position is not
changed when the popover is opened. `shift` and `flip` middlewares are used only
once to calculate the initial position of the dropdown.

This change fixes incorrect flipping/shifting behavior when there is dynamic content
in the dropdown. For example, searchable [Select](/core/select) and [DatePickerInput](/dates/date-picker-input)
without `consistentWeeks` option.

Previous behavior:

<Video src="/assets/8-1-0-popover-previous-behavior.mp4" />

New behavior:

<Video src="/assets/8-1-0-popover-new-behavior.mp4" />


## use-long-press hook

New [use-long-press](/hooks/use-long-press) hook:

<Demo data={HooksDemos.useLongPressDemo} />

## Reference area support in charts

[BarChart](/charts/bar-chart), [AreaChart](/charts/area-chart) and [LineChart](/charts/line-chart)
components now support reference area. Reference area is a rectangular area
that can be used to highlight a specific region of the chart:

<Demo data={BarChartDemos.referenceArea} />

## use-form resetField handler

[use-form](/form/use-form) now has a `resetField` method that resets field value to its initial value:

```tsx
import { useForm } from '@mantine/form'

const form  = useForm({ initialValues: { name: 'John Doe' } });

form.resetField('name'); // resets name field to 'John Doe'
```

## TagsInput isDuplicate prop

You can now use `isDuplicate` prop in [TagsInput](/core/tags-input) component
to control how duplicates are detected. It is a function that receives two arguments:
tag value and current tags. The function must return `true` if the value is duplicate.

Example of using `isDuplicate` to allow using the same value with different casing:

<Demo data={TagsInputDemos.isDuplicate} />

## Slider domain prop

[Slider](/core/slider) component now supports `domain` prop that allows
setting the possible range of values independently of the `min` and `max` values:

<Demo data={SliderDemos.domain} />

## RangeSlider pushOnOverlap prop

[RangeSlider](/core/range-slider) component now supports `pushOnOverlap` prop that defines
whether the slider should push the overlapping thumb when the user drags it.

<Demo data={RangeSliderDemos.pushOnOverlap} />

## Hooks types exports

`@mantine/hooks` package now exports all types used in hooks options and return values.
For example, you can now import [use-uncontrolled](/hooks/use-uncontrolled) types like this:

```tsx
import type { UseUncontrolledOptions, UseUncontrolledReturnValue } from '@mantine/hooks';
```

Types exported from the library:

```tsx
interface UseUncontrolledOptions<T> {
  /** Value for controlled state */
  value?: T;

  /** Initial value for uncontrolled state */
  defaultValue?: T;

  /** Final value for uncontrolled state when value and defaultValue are not provided */
  finalValue?: T;

  /** Controlled state onChange handler */
  onChange?: (value: T) => void;
}

type UseUncontrolledReturnValue<T> = [
  /** Current value */
  T,

  /** Handler to update the state, passes `value` and `payload` to `onChange` */
  (value: T, ...payload: any[]) => void,

  /** True if the state is controlled, false if uncontrolled */
  boolean,
];
```

## zod v4 with use-form

You can now use zod v4 with [use-form](/form/use-form). To use zod 4:
- Update `mantine-form-zod-resolver` to `1.2.1` or later version
- Update zod to version `3.25.0` or later
- Replace `zod` imports with `zod/v4` (only if you have `zod@3` in your `package.json`)
- Replace `zodResolver` with `zod4Resolver` in your code
- All other code remains the same

Example with zod v4:

```tsx
import { z } from 'zod/v4';
import { zod4Resolver } from 'mantine-form-zod-resolver';

const schema = z.object({
  name: z.string().min(2, { message: 'Name should have at least 2 letters' }),
  email: z.email({ message: 'Invalid email' }),
  age: z.number().min(18, { message: 'You must be at least 18 to create an account' }),
});

const form = useForm({
  initialValues: {
    name: '',
    email: '',
    age: 16,
  },
  validate: zod4Resolver(schema),
})
```

## Documentation updates

- [use-debounced-callback](/hooks/use-debounced-callback) documentation was updated to include new `flush` and `flushOnUnmount` features
- Documentation about exported types was added to all applicable hooks

## Other changes

- All components now support `bdrs` style prop to set border radius.
- [DateTimePicker](/dates/date-time-picker) now supports `defaultTimeValue` prop
- [Tooltip](/core/tooltip) now supports `autoContrast` prop.
- Handlers returned from [use-counter](/hooks/use-couter) are now memoized.
- Return value of [use-event-listener](/hooks/use-event-listener), [use-focus-within](/hooks/use-focus-within), [use-focus-trap](/hooks/use-focus-trap), [use-hover](/hooks/use-hover), [use-move](/hooks/use-move), [use-radial-move](/hooks/use-radial-move) changed (`React.RefObject` -> `React.RefCallback`), required to fix incorrect ref handling in several cases. For more information, see the issue on GitHub – [#7406](https://github.com/mantinedev/mantine/issues/7406).
- Deprecated `React.MutableRefObject` type was replaced with `React.RefObject` in all packages to better support React 19 types.
- `positionDependencies` prop is now deprecated in [Tooltip](/core/tooltip), [Popover](/core/popover) and other components based on Popover. The prop is no longer required and can be safely removed. `positionDependencies` prop will be removed in 9.0 release.<|MERGE_RESOLUTION|>--- conflicted
+++ resolved
@@ -1,10 +1,6 @@
-<<<<<<< HEAD
 import { HooksDemos, TagsInputDemos, SliderDemos, RangeSliderDemos, BarChartDemos, DatePickerDemos } from '@docs/demos';
-=======
 import { Button } from '@mantine/core';
 import { IconHeartFilled } from '@tabler/icons-react';
-import { HooksDemos, TagsInputDemos, SliderDemos, BarChartDemos, DatePickerDemos } from '@docs/demos';
->>>>>>> ee3bd375
 import { Layout } from '@/layout';
 import { MDX_DATA } from '@/mdx';
 
