import { Button } from '@mantine/core';
import { IconHeartFilled } from '@tabler/icons-react';
import { FrameworksGuides } from '@/components/FrameworksGuides';
import { SocialCards } from '@/components/SocialCards';
import { Layout } from '@/layout';
import { MDX_DATA } from '@/mdx';

export default Layout(MDX_DATA.GettingStarted);

# Getting started

## Get started with a template

The easiest way to get started is to use one of the templates.
All templates include required dependencies and pre-configured settings.
Some templates also include additional features like [Jest](https://jestjs.io/),
[Storybook](https://storybook.js.org/), [ESLint](https://eslint.org/), etc.

Templates include only `@mantine/core` and `@mantine/hooks` packages,
if you need additional `@mantine/*` packages, follow installation instructions
of the package you want to use.

To get started with a template, open it on GitHub and click "Use this template"
button. In order to use this feature you need to be logged in to your GitHub account.
If you are not familiar with GitHub, you can find a detailed instruction on how to
bootstrap a project from a template [in this article](https://help.mantine.dev/q/templates-usage).

Templates list:

<TemplatesList />

## Community templates

Community templates are created and maintained by the community members. These templates
include additional features and third-party integrations. You are welcome
to share your template with the community by following [this guide](https://help.mantine.dev/q/submit-template).

<TemplatesList community />

## Framework guide

If you want to add Mantine to an existing project or prefer to set up everything manually,
follow one of the guides below to get started with Mantine and your preferred framework.

<FrameworksGuides />

## Can I use Mantine with create-react-app?

[Create React App](https://create-react-app.dev/) was deprecated in early 2023 ([comment from maintainers](https://github.com/reactjs/react.dev/pull/5487#issuecomment-1409720741)).
It is not recommended to use it for new projects. It is recommended to use [Vite](https://vitejs.dev/) or [Next.js](https://nextjs.org/) instead.
Starting from version 7.0, certain Mantine styling features are no longer officially supported in Create React App.
If you still prefer to use Create React App, follow [this guide](https://help.mantine.dev/q/can-i-use-mantine-with-cra).

## Get started without framework

<PackagesInstallation />

Install PostCSS plugins and [postcss-preset-mantine](/styles/postcss-preset):

<InstallScript
  packages="postcss postcss-preset-mantine postcss-simple-vars"
  dev
/>

> **PostCSS without framework**
>
> If you are using a framework that is not officially supported,
> you may need to configure PostCSS manually. Please refer to the framework's documentation for specific instructions.
> For instance, if you are using Webpack, it will be necessary to install and set up [postcss-loader](https://webpack.js.org/loaders/postcss-loader/).

Create `postcss.config.cjs` file at the root of your application with the following content:

```js
module.exports = {
  plugins: {
    'postcss-preset-mantine': {},
    'postcss-simple-vars': {
      variables: {
        'mantine-breakpoint-xs': '36em',
        'mantine-breakpoint-sm': '48em',
        'mantine-breakpoint-md': '62em',
        'mantine-breakpoint-lg': '75em',
        'mantine-breakpoint-xl': '88em',
      },
    },
  },
};
```

Add styles imports to the root of your application. Usually styles are imported
once in the root file. For example, if you are using Next.js with pages router,
you can import styles in `_app.tsx` file:

```tsx
// core styles are required for all packages
import '@mantine/core/styles.css';

// other css files are required only if
// you are using components from the corresponding package
// import '@mantine/dates/styles.css';
// import '@mantine/dropzone/styles.css';
// import '@mantine/code-highlight/styles.css';
// ...
```

Wrap your application with [MantineProvider](/theming/mantine-provider/):

```tsx
import { createTheme, MantineProvider } from '@mantine/core';

const theme = createTheme({
  /** Put your mantine theme override here */
});

function Demo() {
  return (
    <MantineProvider theme={theme}>
      {/* Your app here */}
    </MantineProvider>
  );
}
```

If your application has server side rendering, add [ColorSchemeScript](/theming/color-schemes)
to the `<head />` of your application:

```tsx
import { ColorSchemeScript } from '@mantine/core';

function Demo() {
  return (
    <html lang="en">
      <head>
        <meta charSet="UTF-8" />
        <meta
          name="viewport"
          content="width=device-width, initial-scale=1.0"
        />
        <title>My awesome app</title>

        <ColorSchemeScript />
      </head>
      <body>{/* Your app here */}</body>
    </html>
  );
}
```

All set! You can now use Mantine components in your application.

## Set up VS Code

By default, VS Code does not recognize postcss syntax, you need to install
[PostCSS Intellisense and Highlighting](https://marketplace.visualstudio.com/items?itemName=vunguyentuan.vscode-postcss)
to enable syntax highlighting and suppress variables (`$variable`) errors.

To get CSS variables autocomplete, install [CSS Variable Autocomplete extension](https://marketplace.visualstudio.com/items?itemName=vunguyentuan.vscode-css-variables).
Then create `.vscode/settings.json` file in the root folder of your project with the following content:

```json
{
  "cssVariables.lookupFiles": [
    "**/*.css",
    "**/*.scss",
    "**/*.sass",
    "**/*.less",
    "node_modules/@mantine/core/styles.css"
  ]
}
```

## Learn

Before you jump into the code, it is recommended to learn more about Mantine theming and styling options.
The most important documentation pages are:

- [Theme object](/theming/theme-object) – learn about available theme properties
- [Colors](/theming/colors) – learn how to add/replace colors in the theme object
- [CSS modules](/styles/css-modules) – learn how to use CSS modules with Mantine
- [postcss-preset-mantine](/styles/postcss-preset) – learn about `postcss-preset-mantine` functions and mixins
- [Responsive styles](/styles/responsive) – learn how to apply responsive styles to components
- [Styles API](/styles/styles-api) – learn how to style internal elements of any component
- [Polymorphic components](/guides/polymorphic) – learn how to use polymorphic components to change rendered element

<<<<<<< HEAD
=======
## Get help

<SocialCards twitter={false} cols={{ xl: 2 }} />

## Support Mantine

All contributions to the projects are welcome and appreciated.
Contribute financially by [sponsoring the project on OpenCollective](https://opencollective.com/mantinedev).
Your sponsorship will help us to maintain the project and develop new features.

<Button
  rightSection={<IconHeartFilled size={22} color="var(--mantine-color-red-7)" />}
  size="lg"
  miw={300}
  justify="space-between"
  children="Sponsor Mantine"
  variant="default"
  radius="md"
/>

Other ways to support the project:

- Contribute financially by [sponsoring the project on OpenCollective](https://opencollective.com/mantinedev).
  Your sponsorship will help us to maintain the project and develop new features.
- Share your feedback in [GitHub Discussions](https://github.com/mantinedev/mantine/discussions/categories/feedback) –
  we are always happy to hear your thoughts on how to improve Mantine. Most of the new features and components
  are based on the feedback received from the community.
- Help others on [Discord](https://discord.gg/wbH82zuWMN) and/or [GitHub Discussions](https://github.com/mantinedev/mantine/discussions). There are usually 10-20 new questions every day,
  you can help people with their issues and questions. While helping others, you will learn yourself and become
  more proficient with React and Mantine.
- Give us a code review. You are welcome to explore the [source code](https://github.com/mantinedev/mantine) of `@mantine/*` packages
  and provide your feedback on how it can be improved. We are always open to new ideas and suggestions.
- Send us some [kind words](https://github.com/mantinedev/mantine/discussions/categories/kind-words). We usually receive only
  bug reports and feature requests, it is always nice to hear that people enjoy working with Mantine.
- Star the project on [GitHub](https://github.com/mantinedev/mantine). It is a small thing that helps us grow and get more
  people interested in the project.
- [Contribute](/contribute) to the Mantine codebase. We welcome all kinds of contributions: if you do not have much
  experience with React/TypeScript, you can help us improve the documentation to make it more clear and understandable
  for new developers. If you are an experienced React developer, you can help us with open [issues](https://github.com/mantinedev/mantine/issues?q=is%3Aopen+is%3Aissue+label%3A%22help+wanted%22).
- If you are using Mantine at work and your company wants to support the project, you can allocate some time
  of your engineers to contribute to Mantine.

>>>>>>> 5990a0dd
## Mantine for Figma

Design is not a part of the development process – there are no official
Figma or Sketch design files. However, there are community-driven projects that provide Figma components
based on Mantine. Note that these projects are not maintained by Mantine team, and it is not guaranteed
that they are up-to-date with the latest Mantine version.

- [Design files by **Ravn**](https://www.figma.com/community/file/1293978471602433537)
- [Design files by **In The Zone**](https://www.figma.com/community/file/1067173247578645134)
- [Design files by **Devias**](https://www.figma.com/community/file/1212329956432440320/Mantine-UI-Design-System---v5.10)
- [Design files by **AlleyCorp Nord**](https://www.figma.com/community/file/1294398524808646906/mantine-lean-ui-library-alley-corp-nord)

## License

All `@mantine/*` packages are distributed under [MIT](https://github.com/mantinedev/mantine/blob/master/LICENSE) license.
You can use them in any project, commercial or not, with or without attribution. All `@mantine/*` packages
dependencies are also distributed under MIT license.<|MERGE_RESOLUTION|>--- conflicted
+++ resolved
@@ -182,8 +182,6 @@
 - [Styles API](/styles/styles-api) – learn how to style internal elements of any component
 - [Polymorphic components](/guides/polymorphic) – learn how to use polymorphic components to change rendered element
 
-<<<<<<< HEAD
-=======
 ## Get help
 
 <SocialCards twitter={false} cols={{ xl: 2 }} />
@@ -226,7 +224,6 @@
 - If you are using Mantine at work and your company wants to support the project, you can allocate some time
   of your engineers to contribute to Mantine.
 
->>>>>>> 5990a0dd
 ## Mantine for Figma
 
 Design is not a part of the development process – there are no official
