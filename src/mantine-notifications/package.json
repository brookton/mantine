{
  "name": "@mantine/notifications",
  "description": "Notification system based on Mantine components",
<<<<<<< HEAD
  "version": "5.0.0-alpha.10",
=======
  "version": "4.2.10",
>>>>>>> 1a391a0d
  "main": "cjs/index.js",
  "module": "esm/index.js",
  "types": "lib/index.d.ts",
  "license": "MIT",
  "author": "Vitaly Rtishchev <rtivital@gmail.com>",
  "sideEffects": false,
  "homepage": "https://mantine.dev/others/notifications/",
  "repository": {
    "url": "https://github.com/mantinedev/mantine.git",
    "type": "git",
    "directory": "src/mantine-notifications"
  },
  "keywords": [
    "react",
    "next",
    "nextjs",
    "ui",
    "components",
    "ui-kit",
    "library",
    "frontend",
    "notification",
    "motification-manager",
    "notification-system"
  ],
  "peerDependencies": {
<<<<<<< HEAD
    "@mantine/core": "5.0.0-alpha.10",
    "@mantine/hooks": "5.0.0-alpha.10",
    "@mantine/utils": "5.0.0-alpha.10",
=======
    "@mantine/core": "4.2.10",
    "@mantine/hooks": "4.2.10",
>>>>>>> 1a391a0d
    "react": ">=16.8.0",
    "react-dom": ">=16.8.0"
  },
  "dependencies": {
    "react-transition-group": "^4.4.2"
  },
  "devDependencies": {}
}<|MERGE_RESOLUTION|>--- conflicted
+++ resolved
@@ -1,11 +1,7 @@
 {
   "name": "@mantine/notifications",
   "description": "Notification system based on Mantine components",
-<<<<<<< HEAD
   "version": "5.0.0-alpha.10",
-=======
-  "version": "4.2.10",
->>>>>>> 1a391a0d
   "main": "cjs/index.js",
   "module": "esm/index.js",
   "types": "lib/index.d.ts",
@@ -28,18 +24,13 @@
     "library",
     "frontend",
     "notification",
-    "motification-manager",
+    "notification-manager",
     "notification-system"
   ],
   "peerDependencies": {
-<<<<<<< HEAD
     "@mantine/core": "5.0.0-alpha.10",
     "@mantine/hooks": "5.0.0-alpha.10",
     "@mantine/utils": "5.0.0-alpha.10",
-=======
-    "@mantine/core": "4.2.10",
-    "@mantine/hooks": "4.2.10",
->>>>>>> 1a391a0d
     "react": ">=16.8.0",
     "react-dom": ">=16.8.0"
   },
