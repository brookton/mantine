{
  "name": "@mantine/tests",
  "private": true,
<<<<<<< HEAD
  "version": "1.0.6",
  "main": "cjs/index.js",
  "module": "esm/index.js",
  "browser": "lib/index.umd.js",
  "types": "lib/index.d.ts",
=======
  "version": "1.1.1",
  "main": "dist/lib.js",
>>>>>>> 83dd1491
  "license": "MIT",
  "author": "Vitaly Rtishchev <rtivital@gmail.com>",
  "peerDependencies": {
    "enzyme": ">=3.11.0",
    "jest-axe": ">=4.1.0",
    "react": ">=16.8.0"
  },
  "dependencies": {},
  "devDependencies": {}
}<|MERGE_RESOLUTION|>--- conflicted
+++ resolved
@@ -1,16 +1,11 @@
 {
   "name": "@mantine/tests",
   "private": true,
-<<<<<<< HEAD
-  "version": "1.0.6",
+  "version": "1.1.1",
   "main": "cjs/index.js",
   "module": "esm/index.js",
   "browser": "lib/index.umd.js",
   "types": "lib/index.d.ts",
-=======
-  "version": "1.1.1",
-  "main": "dist/lib.js",
->>>>>>> 83dd1491
   "license": "MIT",
   "author": "Vitaly Rtishchev <rtivital@gmail.com>",
   "peerDependencies": {
