import React, { useRef, useState, forwardRef } from 'react';
import { useUncontrolled } from '@mantine/hooks';
import { Box, MantineSize, Selectors, DefaultProps } from '@mantine/core';
import { MonthSettings, DayKeydownPayload } from '../Month';
import { YearPicker, YearPickerStylesNames } from './YearPicker/YearPicker';
import { MonthPicker, MonthPickerStylesNames } from './MonthPicker/MonthPicker';
import { MonthsList, MonthsListStylesNames } from './MonthsList/MonthsList';
import useStyles from './CalendarBase.styles';

export type CalendarBaseStylesNames =
  | Selectors<typeof useStyles>
  | YearPickerStylesNames
  | MonthPickerStylesNames
  | MonthsListStylesNames;

export interface CalendarSharedProps extends DefaultProps<CalendarBaseStylesNames>, MonthSettings {
  /** Month for controlled calendar */
  month?: Date;

  /** Initial month for uncontrolled calendar */
  initialMonth?: Date;

  /** Called when month changes */
  onMonthChange?(month: Date): void;

  /** Locale used for labels formatting, defaults to theme.datesLocale */
  locale?: string;

  /** Amount of months */
  amountOfMonths?: number;

  /** Selected value */
  value?: Date | Date[] | null;

  /** Calendar size */
  size?: MantineSize;

  /** Allow to change level (date – month – year) */
  allowLevelChange?: boolean;

  /** Initial date selection level */
  initialLevel?: 'date' | 'month' | 'year';

  /** Static selector base */
  __staticSelector?: string;

  /** Selected range */
  range?: [Date, Date];

  /** Render day based on the date */
  renderDay?(date: Date): React.ReactNode;

  /** Called when day is selected */
  onChange?(value: Date | Date[]): void;

  /** Called when onMouseEnter event fired on day button */
  onDayMouseEnter?(date: Date, event: React.MouseEvent): void;

  /** Next month control aria-label */
  nextMonthLabel?: string;

  /** Previous month control aria-label */
  previousMonthLabel?: string;

  /** Next year control aria-label */
  nextYearLabel?: string;

  /** Previous year control aria-label */
  previousYearLabel?: string;

  /** Next decade control aria-label */
  nextDecadeLabel?: string;

  /** Previous decade control aria-label */
  previousDecadeLabel?: string;

  /** dayjs label format */
  labelFormat?: string;

  /** dayjs label format for weekday heading */
  weekdayLabelFormat?: string;
}

export interface CalendarBaseProps
  extends CalendarSharedProps,
    Omit<React.ComponentPropsWithoutRef<'div'>, 'value' | 'onChange'> {}

export const CalendarBase = forwardRef<HTMLDivElement, CalendarBaseProps>(
  (
    {
      className,
      classNames,
      styles,
      month,
      initialMonth,
      onMonthChange,
      locale,
      amountOfMonths = 1,
      size = 'sm',
      allowLevelChange = true,
      initialLevel = 'date',
      minDate,
      maxDate,
      __staticSelector = 'CalendarBase',
      dayClassName,
      dayStyle,
      disableOutsideEvents,
      excludeDate,
      hideWeekdays,
      fullWidth,
      preventFocus,
      firstDayOfWeek = 'monday',
      value,
      onChange,
      onDayMouseEnter,
      range,
      nextDecadeLabel,
      nextMonthLabel,
      nextYearLabel,
      previousDecadeLabel,
      previousMonthLabel,
      previousYearLabel,
      labelFormat = 'MMMM YYYY',
      weekdayLabelFormat,
      hideOutsideDates,
      isDateInRange,
      isDateFirstInRange,
      isDateLastInRange,
      renderDay,
<<<<<<< HEAD
      unstyled,
=======
      weekendDays,
>>>>>>> 6784330c
      ...others
    }: CalendarBaseProps,
    ref
  ) => {
    const [selectionState, setSelectionState] = useState(initialLevel);
    const { classes, cx, theme } = useStyles(
      { size, fullWidth, amountOfMonths: selectionState === 'date' ? amountOfMonths : 1 },
      { name: __staticSelector, styles, classNames, unstyled }
    );
    const finalLocale = locale || theme.datesLocale;

    const daysRefs = useRef<HTMLButtonElement[][][]>(
      Array(amountOfMonths)
        .fill(0)
        .map(() => [])
    );

    const [_month, setMonth] = useUncontrolled({
      value: month,
      defaultValue: initialMonth,
      finalValue: new Date(),
      onChange: onMonthChange,
    });

    const [yearSelection, setYearSelection] = useState(_month.getFullYear());
    const minYear = minDate instanceof Date ? minDate.getFullYear() : 0;
    const maxYear = maxDate instanceof Date ? maxDate.getFullYear() : 10000;

    const handleDayKeyDown = (
      monthIndex: number,
      payload: DayKeydownPayload,
      event: React.KeyboardEvent<HTMLButtonElement>
    ) => {
      switch (event.key) {
        case 'ArrowDown': {
          event.preventDefault();

          if (payload.rowIndex + 1 < daysRefs.current[monthIndex].length) {
            daysRefs.current[monthIndex][payload.rowIndex + 1][payload.cellIndex].focus();
          }
          break;
        }

        case 'ArrowUp': {
          event.preventDefault();

          if (payload.rowIndex > 0) {
            daysRefs.current[monthIndex][payload.rowIndex - 1][payload.cellIndex].focus();
          }
          break;
        }

        case 'ArrowRight': {
          event.preventDefault();

          if (payload.cellIndex !== 6) {
            daysRefs.current[monthIndex][payload.rowIndex][payload.cellIndex + 1].focus();
          } else if (monthIndex + 1 < amountOfMonths) {
            if (daysRefs.current[monthIndex + 1][payload.rowIndex]) {
              daysRefs.current[monthIndex + 1][payload.rowIndex][0]?.focus();
            }
          }

          break;
        }

        case 'ArrowLeft': {
          event.preventDefault();

          if (payload.cellIndex !== 0) {
            daysRefs.current[monthIndex][payload.rowIndex][payload.cellIndex - 1].focus();
          } else if (monthIndex > 0) {
            if (daysRefs.current[monthIndex - 1][payload.rowIndex]) {
              daysRefs.current[monthIndex - 1][payload.rowIndex][6].focus();
            }
          }
        }
      }
    };

    return (
      <Box className={cx(classes.calendarBase, className)} ref={ref} {...others}>
        {selectionState === 'year' && (
          <YearPicker
            size={size}
            value={yearSelection}
            minYear={minYear}
            maxYear={maxYear}
            onChange={(year) => {
              setYearSelection(year);
              setSelectionState('month');
            }}
            classNames={classNames}
            styles={styles}
            __staticSelector={__staticSelector}
            nextDecadeLabel={nextDecadeLabel}
            previousDecadeLabel={previousDecadeLabel}
            preventFocus={preventFocus}
            unstyled={unstyled}
          />
        )}

        {selectionState === 'month' && (
          <MonthPicker
            size={size}
            value={{ month: _month.getMonth(), year: _month.getFullYear() }}
            year={yearSelection}
            onYearChange={setYearSelection}
            onNextLevel={() => setSelectionState('year')}
            locale={finalLocale}
            minDate={minDate}
            maxDate={maxDate}
            onChange={(monthValue) => {
              setMonth(new Date(yearSelection, monthValue, 1));
              setSelectionState('date');
            }}
            classNames={classNames}
            styles={styles}
            __staticSelector={__staticSelector}
            nextYearLabel={nextYearLabel}
            previousYearLabel={previousYearLabel}
            preventFocus={preventFocus}
            unstyled={unstyled}
          />
        )}

        {selectionState === 'date' && (
          <MonthsList
            amountOfMonths={amountOfMonths}
            month={_month}
            locale={finalLocale}
            minDate={minDate}
            maxDate={maxDate}
            allowLevelChange={allowLevelChange}
            size={size}
            daysRefs={daysRefs}
            onMonthChange={setMonth}
            onNextLevel={() => setSelectionState('month')}
            onDayKeyDown={handleDayKeyDown}
            classNames={classNames}
            styles={styles}
            __staticSelector={__staticSelector}
            dayClassName={dayClassName}
            dayStyle={dayStyle}
            disableOutsideEvents={disableOutsideEvents}
            excludeDate={excludeDate}
            hideWeekdays={hideWeekdays}
            fullWidth={fullWidth}
            preventFocus={preventFocus}
            firstDayOfWeek={firstDayOfWeek}
            value={value}
            range={range}
            onChange={onChange}
            nextMonthLabel={nextMonthLabel}
            previousMonthLabel={previousMonthLabel}
            labelFormat={labelFormat}
            weekdayLabelFormat={weekdayLabelFormat}
            onDayMouseEnter={onDayMouseEnter}
            renderDay={renderDay}
            hideOutsideDates={hideOutsideDates}
            isDateInRange={isDateInRange}
            isDateFirstInRange={isDateFirstInRange}
            isDateLastInRange={isDateLastInRange}
<<<<<<< HEAD
            unstyled={unstyled}
=======
            weekendDays={weekendDays}
>>>>>>> 6784330c
          />
        )}
      </Box>
    );
  }
);

CalendarBase.displayName = '@mantine/dates/CalendarBase';<|MERGE_RESOLUTION|>--- conflicted
+++ resolved
@@ -127,11 +127,8 @@
       isDateFirstInRange,
       isDateLastInRange,
       renderDay,
-<<<<<<< HEAD
       unstyled,
-=======
       weekendDays,
->>>>>>> 6784330c
       ...others
     }: CalendarBaseProps,
     ref
@@ -295,11 +292,8 @@
             isDateInRange={isDateInRange}
             isDateFirstInRange={isDateFirstInRange}
             isDateLastInRange={isDateLastInRange}
-<<<<<<< HEAD
             unstyled={unstyled}
-=======
             weekendDays={weekendDays}
->>>>>>> 6784330c
           />
         )}
       </Box>
