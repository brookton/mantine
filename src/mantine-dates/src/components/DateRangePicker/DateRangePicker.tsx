import dayjs from 'dayjs';
import React, { useState, useRef, forwardRef } from 'react';
import { useUncontrolled, useMergedRef, upperFirst } from '@mantine/hooks';
import { useMantineTheme, useMantineDefaultProps } from '@mantine/core';
import { FirstDayOfWeek } from '../../types';
import { CalendarSharedProps } from '../CalendarBase/CalendarBase';
import { RangeCalendar } from '../RangeCalendar/RangeCalendar';
import { DatePickerBase, DatePickerBaseSharedProps } from '../DatePickerBase/DatePickerBase';

export interface DateRangePickerProps
  extends Omit<DatePickerBaseSharedProps, 'value' | 'onChange'>,
    Omit<CalendarSharedProps, 'size' | 'styles' | 'classNames' | 'value' | 'onChange'> {
  /** Selected date, required with controlled input */
  value?: [Date | null, Date | null];

  /** Called when date range changes */
  onChange?(value: [Date | null, Date | null]): void;

  /** Default value for uncontrolled input */
  defaultValue?: [Date | null, Date | null];

  /** Set to false to force dropdown to stay open after date was selected */
  closeCalendarOnChange?: boolean;

  /** dayjs input format */
  inputFormat?: string;

  /** Control initial dropdown opened state */
  initiallyOpened?: boolean;

  /** Input name, useful fon uncontrolled variant to capture data with native form */
  name?: string;

  /** Separator between dates */
  labelSeparator?: string;

  /** Set first day of the week */
  firstDayOfWeek?: FirstDayOfWeek;

  /** Allow one date to be selected as range */
  allowSingleDateInRange?: boolean;

  /** Allows to show multiple months */
  amountOfMonths?: number;
}

const validationRule = (val: any) =>
  Array.isArray(val) && val.length === 2 && val.every((v) => v instanceof Date);

const isFirstDateSet = (val: any) =>
  Array.isArray(val) && val.length === 2 && val[0] instanceof Date;

const defaultProps: Partial<DateRangePickerProps> = {
  shadow: 'sm',
  locale: 'en',
  transitionDuration: 200,
  closeCalendarOnChange: true,
  labelFormat: 'MMMM YYYY',
  initiallyOpened: false,
  size: 'sm',
  dropdownType: 'popover',
  labelSeparator: '–',
  clearable: true,
  firstDayOfWeek: 'monday',
  allowSingleDateInRange: false,
  amountOfMonths: 1,
  withinPortal: true,
};

export const DateRangePicker = forwardRef<HTMLButtonElement, DateRangePickerProps>(
  (props: DateRangePickerProps, ref) => {
    const {
      value,
      onChange,
      defaultValue,
      classNames,
      styles,
<<<<<<< HEAD
      shadow,
=======
      shadow = 'sm',
>>>>>>> 20d5b438
      locale,
      inputFormat,
      transitionDuration,
      transitionTimingFunction,
      nextMonthLabel,
      previousMonthLabel,
      closeCalendarOnChange,
      labelFormat,
      dayClassName,
      dayStyle,
      disableOutsideEvents,
      minDate,
      maxDate,
      excludeDate,
      initialMonth,
      initiallyOpened,
      size,
      dropdownType,
      labelSeparator,
      clearable,
      clearButtonLabel,
      firstDayOfWeek,
      allowSingleDateInRange,
      amountOfMonths,
      withinPortal,
      initialLevel,
      onDropdownClose,
      onDropdownOpen,
      hideOutsideDates,
      hideWeekdays,
      ...others
    } = useMantineDefaultProps('DateRangePicker', defaultProps, props);

    const theme = useMantineTheme();
    const finalLocale = locale || theme.datesLocale;
    const dateFormat = inputFormat || theme.dateFormat;
    const [dropdownOpened, setDropdownOpened] = useState(initiallyOpened);
    const calendarSize = size === 'lg' || size === 'xl' ? 'md' : 'sm';
    const inputRef = useRef<HTMLInputElement>();
    const [_value, setValue] = useUncontrolled<[Date, Date]>({
      value,
      defaultValue,
      finalValue: [null, null],
      onChange,
      rule: isFirstDateSet,
    });

    const handleValueChange = (range: [Date, Date]) => {
      setValue(range);
      if (closeCalendarOnChange && validationRule(range)) {
        setDropdownOpened(false);
        onDropdownClose?.();
        window.setTimeout(() => inputRef.current?.focus(), 0);
      }
    };

    const valueValid = validationRule(_value);
    const firstValueValid = isFirstDateSet(_value);

    const firstDateLabel = _value[0]
      ? upperFirst(dayjs(_value[0]).locale(finalLocale).format(dateFormat))
      : '';

    const secondDateLabel = _value[1]
      ? upperFirst(dayjs(_value[1]).locale(finalLocale).format(dateFormat))
      : '';

    const handleClear = () => {
      setValue([null, null]);
      setDropdownOpened(true);
      onDropdownOpen?.();
      inputRef.current?.focus();
    };

    const handleDropdownToggle = (isOpened: boolean) => {
      if (!isOpened && firstValueValid && _value[1] === null) {
        handleClear();
      }
      setDropdownOpened(!dropdownOpened);
      !dropdownOpened ? onDropdownOpen?.() : onDropdownClose?.();
    };

    return (
      <DatePickerBase
        dropdownOpened={dropdownOpened}
        setDropdownOpened={handleDropdownToggle}
        shadow={shadow}
        transitionDuration={transitionDuration}
        ref={useMergedRef(ref, inputRef)}
        size={size}
        styles={styles}
        classNames={classNames}
        inputLabel={firstValueValid ? `${firstDateLabel} ${labelSeparator} ${secondDateLabel}` : ''}
        __staticSelector="DateRangePicker"
        dropdownType={dropdownType}
        clearable={clearable && firstValueValid}
        clearButtonLabel={clearButtonLabel}
        onClear={handleClear}
        withinPortal={withinPortal}
        amountOfMonths={amountOfMonths}
        onDropdownClose={onDropdownClose}
        onDropdownOpen={onDropdownOpen}
        {...others}
      >
        <RangeCalendar
          classNames={classNames}
          styles={styles}
          locale={finalLocale}
          nextMonthLabel={nextMonthLabel}
          previousMonthLabel={previousMonthLabel}
          initialMonth={valueValid ? _value[0] : initialMonth}
          value={_value}
          onChange={handleValueChange}
          labelFormat={labelFormat}
          dayClassName={dayClassName}
          dayStyle={dayStyle}
          disableOutsideEvents={disableOutsideEvents}
          minDate={minDate}
          maxDate={maxDate}
          excludeDate={excludeDate}
          __staticSelector="DateRangePicker"
          fullWidth={dropdownType === 'modal'}
          firstDayOfWeek={firstDayOfWeek}
          size={dropdownType === 'modal' ? 'lg' : calendarSize}
          allowSingleDateInRange={allowSingleDateInRange}
          amountOfMonths={amountOfMonths}
          initialLevel={initialLevel}
          hideOutsideDates={hideOutsideDates}
          hideWeekdays={hideWeekdays}
        />
      </DatePickerBase>
    );
  }
);

DateRangePicker.displayName = '@mantine/dates/DateRangePicker';<|MERGE_RESOLUTION|>--- conflicted
+++ resolved
@@ -75,11 +75,7 @@
       defaultValue,
       classNames,
       styles,
-<<<<<<< HEAD
       shadow,
-=======
-      shadow = 'sm',
->>>>>>> 20d5b438
       locale,
       inputFormat,
       transitionDuration,
