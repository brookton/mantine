--- conflicted
+++ resolved
@@ -97,20 +97,13 @@
       labelSeparator,
       clearable,
       clearButtonLabel,
-<<<<<<< HEAD
       firstDayOfWeek,
       allowSingleDateInRange,
       amountOfMonths,
       withinPortal,
-=======
-      firstDayOfWeek = 'monday',
-      allowSingleDateInRange = false,
-      amountOfMonths = 1,
-      withinPortal = true,
       initialLevel,
       onDropdownClose,
       onDropdownOpen,
->>>>>>> 72aadb9a
       ...others
     } = useMantineDefaultProps('DateRangePicker', defaultProps, props);
 
