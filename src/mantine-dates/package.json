--- conflicted
+++ resolved
@@ -1,20 +1,15 @@
 {
   "name": "@mantine/dates",
   "private": true,
-<<<<<<< HEAD
-  "version": "1.0.6",
+  "version": "1.1.1",
   "main": "cjs/index.js",
   "module": "esm/index.js",
   "browser": "lib/index.umd.js",
   "types": "lib/index.d.ts",
-=======
-  "version": "1.1.1",
-  "main": "dist/lib.js",
->>>>>>> 83dd1491
   "license": "MIT",
   "author": "Vitaly Rtishchev <rtivital@gmail.com>",
   "peerDependencies": {
-    "@mantine/core": "1.0.6",
+    "@mantine/core": "1.1.1",
     "react": ">=16.8.0",
     "react-jss": ">=10.1.1"
   },
