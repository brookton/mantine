{
  "name": "@mantine/tag-picker",
<<<<<<< HEAD
  "version": "1.0.6",
  "main": "cjs/index.js",
  "module": "esm/index.js",
  "browser": "lib/index.umd.js",
  "types": "lib/index.d.ts",
=======
  "version": "1.1.1",
  "main": "dist/lib.js",
>>>>>>> 83dd1491
  "license": "MIT",
  "author": "Vitaly Rtishchev <rtivital@gmail.com>",
  "sideEffects": false,
  "peerDependencies": {
    "@mantine/core": "1.1.1",
    "@mantine/hooks": "1.1.1",
    "react": ">=16.8.0",
    "react-dom": ">=16.8.0",
    "react-jss": ">=10.1.1"
  },
  "dependencies": {
    "clsx": "^1.1.1"
  },
  "devDependencies": {}
}<|MERGE_RESOLUTION|>--- conflicted
+++ resolved
@@ -1,15 +1,10 @@
 {
   "name": "@mantine/tag-picker",
-<<<<<<< HEAD
-  "version": "1.0.6",
+  "version": "1.1.1",
   "main": "cjs/index.js",
   "module": "esm/index.js",
   "browser": "lib/index.umd.js",
   "types": "lib/index.d.ts",
-=======
-  "version": "1.1.1",
-  "main": "dist/lib.js",
->>>>>>> 83dd1491
   "license": "MIT",
   "author": "Vitaly Rtishchev <rtivital@gmail.com>",
   "sideEffects": false,
