{
  "name": "@mantine/core",
  "version": "1.2.1",
  "main": "cjs/index.js",
  "module": "esm/index.js",
  "browser": "lib/index.umd.js",
  "types": "lib/index.d.ts",
  "license": "MIT",
  "author": "Vitaly Rtishchev <rtivital@gmail.com>",
<<<<<<< HEAD
=======
  "sideEffects": false,
  "repository": {
    "url": "https://github.com/mantinedev/mantine.git",
    "type": "git",
    "directory": "src/mantine-core"
  },
>>>>>>> 3b7be1c0
  "peerDependencies": {
    "@mantine/hooks": "1.2.1",
    "react": ">=16.8.0",
    "react-dom": ">=16.8.0",
    "react-jss": ">=10.1.1"
  },
  "dependencies": {
    "clsx": "^1.1.1",
    "react-textarea-autosize": "^8.3.2",
    "react-transition-group": "^4.4.1"
  },
  "devDependencies": {}
}<|MERGE_RESOLUTION|>--- conflicted
+++ resolved
@@ -7,15 +7,12 @@
   "types": "lib/index.d.ts",
   "license": "MIT",
   "author": "Vitaly Rtishchev <rtivital@gmail.com>",
-<<<<<<< HEAD
-=======
   "sideEffects": false,
   "repository": {
     "url": "https://github.com/mantinedev/mantine.git",
     "type": "git",
     "directory": "src/mantine-core"
   },
->>>>>>> 3b7be1c0
   "peerDependencies": {
     "@mantine/hooks": "1.2.1",
     "react": ">=16.8.0",
