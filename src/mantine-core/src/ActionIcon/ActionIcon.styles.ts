import { createStyles, MantineNumberSize, MantineColor, MantineTheme } from '@mantine/styles';

export type ActionIconVariant =
  | 'subtle'
  | 'filled'
  | 'outline'
  | 'light'
  | 'default'
  | 'transparent';

export interface ActionIconStylesParams {
  color: MantineColor;
  size: MantineNumberSize;
  radius: MantineNumberSize;
  variant: ActionIconVariant;
}

export const sizes = {
  xs: 18,
  sm: 22,
  md: 28,
  lg: 34,
  xl: 44,
};

interface GetVariantStyles {
  variant: ActionIconVariant;
  theme: MantineTheme;
  color: MantineColor;
}

function getVariantStyles({ variant, theme, color }: GetVariantStyles) {
  if (variant === 'transparent') {
    return {
      border: '1px solid transparent',
      color: theme.fn.variant({ variant: 'subtle', color }).color,
      backgroundColor: 'transparent',
    };
  }

  const colors = theme.fn.variant({ color, variant });

  return {
    backgroundColor: colors.background,
    color: colors.color,
    border: `1px solid ${colors.border}`,
    ...theme.fn.hover({ backgroundColor: colors.hover }),
  };
}

export default createStyles((theme, { color, size, radius, variant }: ActionIconStylesParams) => ({
  root: {
    ...getVariantStyles({ variant, theme, color }),
    position: 'relative',
    height: theme.fn.size({ size, sizes }),
    minHeight: theme.fn.size({ size, sizes }),
    width: theme.fn.size({ size, sizes }),
    minWidth: theme.fn.size({ size, sizes }),
    borderRadius: theme.fn.radius(radius),
    padding: 0,
    lineHeight: 1,
    display: 'flex',
    alignItems: 'center',
    justifyContent: 'center',

    '&:active': theme.activeStyles,

    '&[data-disabled]': {
      color: theme.colors.gray[theme.colorScheme === 'dark' ? 6 : 4],
      cursor: 'not-allowed',
<<<<<<< HEAD
      backgroundColor: theme.colors.gray[theme.colorScheme === 'dark' ? 8 : 1],
      borderColor: theme.colors.gray[theme.colorScheme === 'dark' ? 8 : 1],
=======
      backgroundColor:
        variant === 'transparent'
          ? undefined
          : theme.fn.themeColor('gray', theme.colorScheme === 'dark' ? 8 : 1),
      borderColor:
        variant === 'transparent'
          ? undefined
          : theme.fn.themeColor('gray', theme.colorScheme === 'dark' ? 8 : 1),
>>>>>>> 959dced9

      '&:active': {
        transform: 'none',
      },
    },

    '&[data-loading]': {
      pointerEvents: 'none',

      '&::before': {
        content: '""',
        position: 'absolute',
        top: -1,
        left: -1,
        right: -1,
        bottom: -1,
        backgroundColor:
          theme.colorScheme === 'dark'
            ? theme.fn.rgba(theme.colors.dark[7], 0.5)
            : 'rgba(255, 255, 255, .5)',
        borderRadius: theme.fn.radius(radius),
        cursor: 'not-allowed',
      },
    },
  },
}));<|MERGE_RESOLUTION|>--- conflicted
+++ resolved
@@ -68,10 +68,6 @@
     '&[data-disabled]': {
       color: theme.colors.gray[theme.colorScheme === 'dark' ? 6 : 4],
       cursor: 'not-allowed',
-<<<<<<< HEAD
-      backgroundColor: theme.colors.gray[theme.colorScheme === 'dark' ? 8 : 1],
-      borderColor: theme.colors.gray[theme.colorScheme === 'dark' ? 8 : 1],
-=======
       backgroundColor:
         variant === 'transparent'
           ? undefined
@@ -80,7 +76,6 @@
         variant === 'transparent'
           ? undefined
           : theme.fn.themeColor('gray', theme.colorScheme === 'dark' ? 8 : 1),
->>>>>>> 959dced9
 
       '&:active': {
         transform: 'none',
