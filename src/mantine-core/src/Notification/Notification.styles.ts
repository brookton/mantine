import { createStyles, MantineColor, MantineNumberSize, rem } from '@mantine/styles';

export interface NotificationStylesParams {
  color: MantineColor;
  radius: MantineNumberSize;
  withTitle: boolean;
}

export default createStyles((theme, { color, radius, withTitle }: NotificationStylesParams) => {
  const _radius = theme.fn.radius(radius);
  const colors = theme.fn.variant({ variant: 'filled', color });

  return {
    closeButton: theme.fn.hover({
      backgroundColor: theme.colorScheme === 'dark' ? theme.colors.dark[8] : theme.colors.gray[0],
    }),

    icon: {
      boxSizing: 'border-box',
      marginRight: theme.spacing.md,
      width: rem(28),
      height: rem(28),
      borderRadius: rem(28),
      display: 'flex',
      flex: 'none',
      alignItems: 'center',
      justifyContent: 'center',
      backgroundColor: colors.background,
      color: theme.white,
    },

    root: {
      boxSizing: 'border-box',
      position: 'relative',
      display: 'flex',
      alignItems: 'center',
      paddingLeft: rem(22),
      paddingRight: theme.spacing.xs,
      paddingTop: theme.spacing.xs,
      paddingBottom: theme.spacing.xs,
      borderRadius: _radius,
      backgroundColor: theme.colorScheme === 'dark' ? theme.colors.dark[6] : theme.white,
      boxShadow: theme.shadows.lg,
      border: `${rem(1)} solid ${
        theme.colorScheme === 'dark' ? theme.colors.dark[6] : theme.colors.gray[2]
      }`,

      '&::before': {
        content: '""',
        display: 'block',
        position: 'absolute',
        width: rem(6),
        top: _radius,
        bottom: _radius,
        left: rem(4),
        borderRadius: _radius,
        backgroundColor: colors.background,
      },

<<<<<<< HEAD
      '&[data-with-icon]': {
        paddingLeft: theme.spacing.xs,
=======
      root: {
        boxSizing: 'border-box',
        position: 'relative',
        display: 'flex',
        alignItems: 'center',
        overflow: 'hidden',
        paddingLeft: 22,
        paddingRight: 5,
        paddingTop: theme.spacing.xs,
        paddingBottom: theme.spacing.xs,
        borderRadius: _radius,
        backgroundColor: theme.colorScheme === 'dark' ? theme.colors.dark[6] : theme.white,
        boxShadow: theme.shadows.lg,
        border: `1px solid ${
          theme.colorScheme === 'dark' ? theme.colors.dark[6] : theme.colors.gray[2]
        }`,
>>>>>>> 364842fb

        '&::before': {
          display: 'none',
        },
      },
    },

    body: {
      flex: 1,
      overflow: 'hidden',
      marginRight: theme.spacing.xs,
    },

    loader: {
      marginRight: theme.spacing.md,
    },

    title: {
      lineHeight: 1.4,
      marginBottom: rem(2),
      overflow: 'hidden',
      textOverflow: 'ellipsis',
      color: theme.colorScheme === 'dark' ? theme.white : theme.colors.gray[9],
    },

    description: {
      color: withTitle
        ? theme.colorScheme === 'dark'
          ? theme.colors.dark[2]
          : theme.colors.gray[6]
        : theme.colorScheme === 'dark'
        ? theme.colors.dark[0]
        : theme.black,
      lineHeight: 1.4,
      overflow: 'hidden',
      textOverflow: 'ellipsis',
    },
  };
});<|MERGE_RESOLUTION|>--- conflicted
+++ resolved
@@ -30,6 +30,7 @@
     },
 
     root: {
+      overflow: 'hidden',
       boxSizing: 'border-box',
       position: 'relative',
       display: 'flex',
@@ -57,27 +58,8 @@
         backgroundColor: colors.background,
       },
 
-<<<<<<< HEAD
       '&[data-with-icon]': {
         paddingLeft: theme.spacing.xs,
-=======
-      root: {
-        boxSizing: 'border-box',
-        position: 'relative',
-        display: 'flex',
-        alignItems: 'center',
-        overflow: 'hidden',
-        paddingLeft: 22,
-        paddingRight: 5,
-        paddingTop: theme.spacing.xs,
-        paddingBottom: theme.spacing.xs,
-        borderRadius: _radius,
-        backgroundColor: theme.colorScheme === 'dark' ? theme.colors.dark[6] : theme.white,
-        boxShadow: theme.shadows.lg,
-        border: `1px solid ${
-          theme.colorScheme === 'dark' ? theme.colors.dark[6] : theme.colors.gray[2]
-        }`,
->>>>>>> 364842fb
 
         '&::before': {
           display: 'none',
