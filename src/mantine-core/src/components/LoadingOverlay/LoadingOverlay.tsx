--- conflicted
+++ resolved
@@ -46,7 +46,6 @@
   zIndex: getDefaultZIndex('overlay'),
 };
 
-<<<<<<< HEAD
 export const LoadingOverlay = forwardRef<HTMLDivElement, LoadingOverlayProps>((props, ref) => {
   const {
     className,
@@ -55,6 +54,7 @@
     overlayOpacity,
     overlayColor,
     transitionDuration,
+    exitTransitionDuration,
     zIndex,
     style,
     loader,
@@ -66,7 +66,12 @@
   const { classes, cx, theme } = useStyles(null, { name: 'LoadingOverlay', classNames, styles });
 
   return (
-    <Transition duration={transitionDuration} mounted={visible} transition="fade">
+    <Transition
+      duration={transitionDuration}
+      exitDuration={exitTransitionDuration}
+      mounted={visible}
+      transition="fade"
+    >
       {(transitionStyles) => (
         <Box
           className={cx(classes.root, className)}
@@ -79,47 +84,6 @@
           ) : (
             <Loader style={{ zIndex: zIndex + 1 }} {...loaderProps} />
           )}
-=======
-export const LoadingOverlay = forwardRef<HTMLDivElement, LoadingOverlayProps>(
-  (props: LoadingOverlayProps, ref) => {
-    const {
-      className,
-      visible,
-      loaderProps,
-      overlayOpacity,
-      overlayColor,
-      transitionDuration,
-      exitTransitionDuration,
-      zIndex,
-      style,
-      loader,
-      radius,
-      classNames,
-      styles,
-      ...others
-    } = useMantineDefaultProps('LoadingOverlay', defaultProps, props);
-    const { classes, cx, theme } = useStyles(null, { name: 'LoadingOverlay', classNames, styles });
-
-    return (
-      <Transition
-        duration={transitionDuration}
-        exitDuration={exitTransitionDuration}
-        mounted={visible}
-        transition="fade"
-      >
-        {(transitionStyles) => (
-          <Box
-            className={cx(classes.root, className)}
-            style={{ ...transitionStyles, ...style, zIndex }}
-            ref={ref}
-            {...others}
-          >
-            {loader ? (
-              <div style={{ zIndex: zIndex + 1 }}>{loader}</div>
-            ) : (
-              <Loader style={{ zIndex: zIndex + 1 }} {...loaderProps} />
-            )}
->>>>>>> e368b220
 
           <Overlay
             opacity={overlayOpacity}
