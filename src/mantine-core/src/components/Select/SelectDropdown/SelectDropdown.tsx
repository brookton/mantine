import React, { forwardRef, useRef } from 'react';
import { DefaultProps, MantineShadow, ClassNames, getDefaultZIndex } from '@mantine/styles';
import type { Placement } from '@popperjs/core';
import { MantineTransition } from '../../Transition';
import { Paper } from '../../Paper';
import useStyles from './SelectDropdown.styles';
import { Popper } from '../../Popper';

export type SelectDropdownStylesNames = ClassNames<typeof useStyles>;

interface SelectDropdownProps extends DefaultProps<SelectDropdownStylesNames> {
  mounted: boolean;
  transition: MantineTransition;
  transitionDuration: number;
  transitionTimingFunction: string;
  uuid: string;
  shadow: MantineShadow;
  maxDropdownHeight?: number | string;
  withinPortal?: boolean;
  children: React.ReactNode;
  __staticSelector: string;
  dropdownComponent?: React.FC<any>;
  referenceElement?: HTMLElement;
  direction?: React.CSSProperties['flexDirection'];
  onDirectionChange?: (direction: React.CSSProperties['flexDirection']) => void;
  zIndex?: number;
  dropdownPosition?: 'bottom' | 'top' | 'flip';
}

export const SelectDropdown = forwardRef<HTMLDivElement, SelectDropdownProps>(
  (
    {
      mounted,
      transition,
      transitionDuration,
      transitionTimingFunction,
      uuid,
      shadow,
      maxDropdownHeight,
      withinPortal = true,
      children,
      classNames,
      styles,
      dropdownComponent,
      referenceElement,
      direction = 'column',
      onDirectionChange,
      zIndex = getDefaultZIndex('popover'),
      dropdownPosition = 'flip',
      __staticSelector,
    }: SelectDropdownProps,
    ref
  ) => {
    const { classes } = useStyles(null, { classNames, styles, name: __staticSelector });

    const previousPlacement = useRef<Placement>('bottom');

    return (
      <Popper
        referenceElement={referenceElement}
        mounted={mounted}
        transition={transition}
        transitionDuration={transitionDuration}
        transitionTimingFunction={transitionTimingFunction}
        position={dropdownPosition === 'flip' ? 'bottom' : dropdownPosition}
        withinPortal={withinPortal}
        zIndex={zIndex}
        modifiers={[
          {
            name: 'preventOverflow',
            enabled: false,
          },
          {
            name: 'flip',
            enabled: dropdownPosition === 'flip',
          },
          {
            // @ts-ignore
            name: 'sameWidth',
            enabled: true,
            phase: 'beforeWrite',
            requires: ['computeStyles'],
            fn: ({ state }) => {
              // eslint-disable-next-line no-param-reassign
              state.styles.popper.width = `${state.rects.reference.width}px`;
            },
            effect: ({ state }) => {
              // eslint-disable-next-line no-param-reassign
              state.elements.popper.style.width = `${state.elements.reference.offsetWidth}px`;
            },
          },
          {
            // @ts-ignore
            name: 'directionControl',
            enabled: true,
            phase: 'main',
            fn: ({ state }) => {
              if (previousPlacement.current !== state.placement) {
                previousPlacement.current = state.placement;

                const nextDirection = state.placement === 'top' ? 'column-reverse' : 'column';

                if (direction !== nextDirection) {
                  onDirectionChange && onDirectionChange(nextDirection);
                }
              }
            },
          },
        ]}
      >
<<<<<<< HEAD
        <Paper<'div'>
          component={(dropdownComponent || 'div') as any}
          id={`${uuid}-items`}
          aria-labelledby={`${uuid}-label`}
          role="listbox"
          className={classes.dropdown}
          shadow={shadow}
          ref={ref}
          style={{ maxHeight: maxDropdownHeight }}
          onMouseDown={(event) => event.preventDefault()}
        >
          <div style={{ display: 'flex', flexDirection: direction, width: '100%' }}>{children}</div>
        </Paper>
=======
        <div style={{ maxHeight: maxDropdownHeight, display: 'flex' }}>
          <Paper<'div'>
            component={(dropdownComponent || 'div') as any}
            id={`${uuid}-items`}
            aria-labelledby={`${uuid}-label`}
            role="listbox"
            className={classes.dropdown}
            shadow={shadow}
            ref={ref}
            onMouseDown={(event) => event.preventDefault()}
          >
            <div style={{ display: 'flex', flexDirection: direction }}>{children}</div>
          </Paper>
        </div>
>>>>>>> 8d94c190
      </Popper>
    );
  }
);

SelectDropdown.displayName = '@mantine/core/SelectDropdown';<|MERGE_RESOLUTION|>--- conflicted
+++ resolved
@@ -108,21 +108,6 @@
           },
         ]}
       >
-<<<<<<< HEAD
-        <Paper<'div'>
-          component={(dropdownComponent || 'div') as any}
-          id={`${uuid}-items`}
-          aria-labelledby={`${uuid}-label`}
-          role="listbox"
-          className={classes.dropdown}
-          shadow={shadow}
-          ref={ref}
-          style={{ maxHeight: maxDropdownHeight }}
-          onMouseDown={(event) => event.preventDefault()}
-        >
-          <div style={{ display: 'flex', flexDirection: direction, width: '100%' }}>{children}</div>
-        </Paper>
-=======
         <div style={{ maxHeight: maxDropdownHeight, display: 'flex' }}>
           <Paper<'div'>
             component={(dropdownComponent || 'div') as any}
@@ -134,10 +119,11 @@
             ref={ref}
             onMouseDown={(event) => event.preventDefault()}
           >
-            <div style={{ display: 'flex', flexDirection: direction }}>{children}</div>
+            <div style={{ display: 'flex', flexDirection: direction, width: '100%' }}>
+              {children}
+            </div>
           </Paper>
         </div>
->>>>>>> 8d94c190
       </Popper>
     );
   }
