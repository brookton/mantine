--- conflicted
+++ resolved
@@ -172,7 +172,6 @@
       {content}
     </div>
   ))
-<<<<<<< HEAD
   .add('Popper flip (no direction switch)', () => (
     <div style={{ maxWidth: 600, margin: 'auto' }}>
       {content}
@@ -183,7 +182,38 @@
         switchDirectionOnFlip={false}
       />
       {content}
-=======
+    </div>
+  ))
+  .add('Searchable value clear', () => (
+    <div style={{ padding: 40 }}>
+      <Controlled
+        label="ControlledSearchable value clear"
+        placeholder="Searchable value clear"
+        searchable
+        clearable
+        data={[
+          { value: 'react', label: 'React' },
+          { value: 'ng', label: 'Angular' },
+          { value: 'svelte', label: 'Svelte' },
+          { value: 'vue', label: 'Vue' },
+        ]}
+      />
+
+      <Select
+        label="Searchable value clear"
+        placeholder="Searchable value clear"
+        searchable
+        clearable
+        mt="xl"
+        data={[
+          { value: 'react', label: 'React' },
+          { value: 'ng', label: 'Angular' },
+          { value: 'svelte', label: 'Svelte' },
+          { value: 'vue', label: 'Vue' },
+        ]}
+      />
+    </div>
+  ))
   .add('Uncontrolled with name', () => (
     <div style={{ padding: 40 }}>
       <Select
@@ -198,35 +228,4 @@
         ]}
       />
     </div>
-  ))
-  .add('Searchable value clear', () => (
-    <div style={{ padding: 40 }}>
-      <Controlled
-        label="ControlledSearchable value clear"
-        placeholder="Searchable value clear"
-        searchable
-        clearable
-        data={[
-          { value: 'react', label: 'React' },
-          { value: 'ng', label: 'Angular' },
-          { value: 'svelte', label: 'Svelte' },
-          { value: 'vue', label: 'Vue' },
-        ]}
-      />
-
-      <Select
-        label="Searchable value clear"
-        placeholder="Searchable value clear"
-        searchable
-        clearable
-        mt="xl"
-        data={[
-          { value: 'react', label: 'React' },
-          { value: 'ng', label: 'Angular' },
-          { value: 'svelte', label: 'Svelte' },
-          { value: 'vue', label: 'Vue' },
-        ]}
-      />
->>>>>>> 15303da4
-    </div>
   ));