import React, { useState, useEffect, useRef, forwardRef } from 'react';
import { useUncontrolled, useMergedRef, useDidUpdate, useScrollIntoView } from '@mantine/hooks';
import {
  DefaultProps,
  MantineSize,
  MantineShadow,
  useUuid,
  useExtractedMargins,
} from '@mantine/styles';
import { InputWrapper } from '../InputWrapper';
import { Input } from '../Input';
import { MantineTransition } from '../Transition';
import { DefaultItem } from './DefaultItem/DefaultItem';
import { getSelectRightSectionProps } from './SelectRightSection/get-select-right-section-props';
import { SelectItems } from './SelectItems/SelectItems';
import { SelectDropdown } from './SelectDropdown/SelectDropdown';
import { SelectDataItem, SelectItem, BaseSelectStylesNames, BaseSelectProps } from './types';
import { filterData } from './filter-data/filter-data';
import { groupSortData } from './group-sort-data/group-sort-data';
import useStyles from './Select.styles';

export interface SelectProps extends DefaultProps<BaseSelectStylesNames>, BaseSelectProps {
  /** Input size */
  size?: MantineSize;

  /** Select data used to renderer items in dropdown */
  data: SelectDataItem[];

  /** Change item renderer */
  itemComponent?: React.FC<any>;

  /** Dropdown shadow from theme or any value to set box-shadow */
  shadow?: MantineShadow;

  /** Controlled input value */
  value?: string | null;

  /** Uncontrolled input defaultValue */
  defaultValue?: string | null;

  /** Controlled input onChange handler */
  onChange?(value: string | null): void;

  /** Dropdown body appear/disappear transition */
  transition?: MantineTransition;

  /** Dropdown body transition duration */
  transitionDuration?: number;

  /** Dropdown body transition timing function, defaults to theme.transitionTimingFunction */
  transitionTimingFunction?: string;

  /** Initial dropdown opened state */
  initiallyOpened?: boolean;

  /** Function based on which items in dropdown are filtered */
  filter?(value: string, item: SelectItem): boolean;

  /** Maximum dropdown height in px */
  maxDropdownHeight?: number;

  /** Set to true to enable search */
  searchable?: boolean;

  /** Nothing found label */
  nothingFound?: React.ReactNode;

  /** Allow to clear item */
  clearable?: boolean;

  /** aria-label for clear button */
  clearButtonLabel?: string;

  /** Limit amount of items displayed at a time for searchable select */
  limit?: number;

  /** Called each time search value changes */
  onSearchChange?(query: string): void;

  /** Allow creatable option  */
  creatable?: boolean;

  /** Function to get create Label */
  getCreateLabel?: (query: string) => React.ReactNode;

  /** Function to determine if create label should be displayed */
  shouldCreate?: (query: string, data: SelectItem[]) => boolean;

  /** Called when create option is selected */
  onCreate?: (query: string) => void;
}

export function defaultFilter(value: string, item: SelectItem) {
  return item.label.toLowerCase().trim().includes(value.toLowerCase().trim());
}

export function defaultShouldCreate(query: string, data: SelectItem[]) {
  return !!query && !data.some((item) => item.value.toLowerCase() === query.toLowerCase());
}

export const Select = forwardRef<HTMLInputElement, SelectProps>(
  (
    {
      className,
      style,
      required = false,
      label,
      id,
      error,
      description,
      size = 'sm',
      shadow = 'sm',
      data,
      value,
      defaultValue,
      onChange,
      itemComponent = DefaultItem,
      onKeyDown,
      onFocus,
      onBlur,
      transition = 'fade',
      transitionDuration = 0,
      initiallyOpened = false,
      transitionTimingFunction,
      wrapperProps,
      classNames,
      styles,
      filter = defaultFilter,
      maxDropdownHeight = 220,
      searchable = false,
      clearable = false,
      nothingFound,
      clearButtonLabel,
      limit = Infinity,
      disabled = false,
      onSearchChange,
      rightSection,
      rightSectionWidth,
      creatable = false,
      getCreateLabel,
      shouldCreate = defaultShouldCreate,
      onCreate,
      sx,
      ...others
    }: SelectProps,
    ref
  ) => {
    const { classes, cx } = useStyles();
    const { mergedStyles, rest } = useExtractedMargins({ others, style });
    const [dropdownOpened, setDropdownOpened] = useState(initiallyOpened);
    const [hovered, setHovered] = useState(-1);
    const inputRef = useRef<HTMLInputElement>();
    const dropdownRef = useRef<HTMLDivElement>();
    const itemsRefs = useRef<Record<string, HTMLDivElement>>({});
    const [creatableDataValue, setCreatableDataValue] = useState<string | undefined>(undefined);
    const uuid = useUuid(id);
    const { scrollIntoView, targetRef, scrollableRef } = useScrollIntoView({
      duration: 100,
      offset: 5,
      cancelable: false,
      isList: true,
    });

    const isCreatable = creatable && typeof getCreateLabel === 'function';
    let createLabel = null;

    const formattedData = data.map((item) =>
      typeof item === 'string' ? { label: item, value: item } : item
    );

    const sortedData = groupSortData({ data: formattedData });

    const [_value, handleChange, inputMode] = useUncontrolled({
      value,
      defaultValue,
      finalValue: null,
      onChange,
      rule: (val) => typeof val === 'string' || val === null,
    });

    const selectedValue = sortedData.find((item) => item.value === _value);
    const [inputValue, setInputValue] = useState(selectedValue?.label || '');

    const handleSearchChange = (val: string) => {
      setInputValue(val);
      if (searchable && typeof onSearchChange === 'function') {
        onSearchChange(val);
      }
    };

    const handleClear = () => {
      handleChange(null);
      if (inputMode === 'uncontrolled') {
        handleSearchChange('');
      }
      inputRef.current?.focus();
    };

    useEffect(() => {
      const newSelectedValue = sortedData.find((item) => item.value === _value);

      if (newSelectedValue) {
        handleSearchChange(newSelectedValue.label);
      } else if (!isCreatable) {
        handleSearchChange('');
      }
    }, [_value]);

    const handleItemSelect = (item: SelectItem) => {
      handleChange(item.value);
      if (item.creatable) {
        setCreatableDataValue(item.value);
        typeof onCreate === 'function' && onCreate(item.value);
      }
      if (inputMode === 'uncontrolled') {
        handleSearchChange(item.label);
      }
      setHovered(-1);
      setTimeout(() => setDropdownOpened(false));
      inputRef.current.focus();
    };

    const filteredData = filterData({
      data: sortedData,
      searchable,
      limit,
      searchValue: inputValue,
      creatable: !!creatableDataValue && creatableDataValue === inputValue,
      filter,
    });

    if (isCreatable && shouldCreate(inputValue, filteredData)) {
      createLabel = getCreateLabel(inputValue);
      filteredData.push({ label: inputValue, value: inputValue, creatable: true });
    }

    const getNextIndex = (
      index: number,
      nextItem: (index: number) => number,
      compareFn: (index: number) => boolean
    ) => {
      let i = index;
      while (compareFn(i)) {
        i = nextItem(i);
        if (!filteredData[i].disabled) return i;
      }
      return index;
    };

    useDidUpdate(() => {
      setHovered(
        getNextIndex(
          -1,
          (index) => index + 1,
          (index) => index < filteredData.length - 1
        )
      );
    }, [inputValue]);

    const handleInputKeydown = (event: React.KeyboardEvent<HTMLInputElement>) => {
      typeof onKeyDown === 'function' && onKeyDown(event);

      switch (event.nativeEvent.code) {
        case 'ArrowUp': {
          event.preventDefault();
          setDropdownOpened(true);
          setHovered((current) => {
            const nextIndex = getNextIndex(
              current,
              (index) => index - 1,
              (index) => index > 0
            );

            targetRef.current = itemsRefs.current[filteredData[nextIndex]?.value];

            scrollIntoView({
              alignment: 'start',
            });

            return nextIndex;
          });
          break;
        }

        case 'ArrowDown': {
          event.preventDefault();
          setDropdownOpened(true);
          setHovered((current) => {
            const nextIndex = getNextIndex(
              current,
              (index) => index + 1,
              (index) => index < filteredData.length - 1
            );

            targetRef.current = itemsRefs.current[filteredData[nextIndex]?.value];

            scrollIntoView({
              alignment: 'end',
            });

            return nextIndex;
          });
          break;
        }

        case 'Escape': {
          event.preventDefault();
          setDropdownOpened(false);
          setHovered(-1);
          break;
        }

        case 'Space': {
          if (!searchable) {
            event.preventDefault();
            setDropdownOpened((o) => !o);
            setHovered(
              getNextIndex(
                -1,
                (index) => index + 1,
                (index) => index < filteredData.length - 1
              )
            );
          }
          break;
        }

        case 'Enter': {
          if (filteredData[hovered]) {
            event.preventDefault();
            handleItemSelect(filteredData[hovered]);
          }
        }
      }
    };

    const handleInputFocus = (event: React.FocusEvent<HTMLInputElement>) => {
      typeof onFocus === 'function' && onFocus(event);
    };

    const handleInputBlur = (event: React.FocusEvent<HTMLInputElement>) => {
      typeof onBlur === 'function' && onBlur(event);
      const selected = sortedData.find((item) => item.value === _value);
      handleSearchChange(selected?.label || '');
      setDropdownOpened(false);
    };

    const handleInputChange = (event: React.ChangeEvent<HTMLInputElement>) => {
      if (clearable && event.currentTarget.value === '') {
        handleChange(null);
        if (inputMode === 'uncontrolled') {
          handleSearchChange('');
        }
      } else {
        handleSearchChange(event.currentTarget.value);
      }
      setHovered(0);
      setDropdownOpened(true);
    };

    return (
      <InputWrapper
        required={required}
        id={uuid}
        label={label}
        error={error}
        description={description}
        size={size}
        className={className}
        style={mergedStyles}
        classNames={classNames}
        styles={styles}
        __staticSelector="Select"
        sx={sx}
        {...wrapperProps}
      >
        <div
          role="combobox"
          aria-haspopup="listbox"
          aria-owns={`${uuid}-items`}
          aria-controls={uuid}
          aria-expanded={dropdownOpened}
          onMouseLeave={() => setHovered(-1)}
          tabIndex={-1}
        >
          <Input<'input'>
            {...rest}
            type="text"
            required={required}
            ref={useMergedRef(ref, inputRef)}
            id={uuid}
            invalid={!!error}
            size={size}
            onKeyDown={handleInputKeydown}
            __staticSelector="Select"
            value={inputValue}
            onChange={handleInputChange}
            aria-autocomplete="list"
            aria-controls={dropdownOpened ? `${uuid}-items` : null}
            aria-activedescendant={hovered !== -1 ? `${uuid}-${hovered}` : null}
            onClick={() => setDropdownOpened((o) => !o)}
            onFocus={handleInputFocus}
            onBlur={handleInputBlur}
            readOnly={!searchable}
            disabled={disabled}
            data-mantine-stop-propagation={dropdownOpened}
            autoComplete="off"
            classNames={{
              ...classNames,
              input: cx({ [classes.input]: !searchable }, classNames?.input),
            }}
            {...getSelectRightSectionProps({
              rightSection,
              rightSectionWidth,
              styles,
              size,
              shouldClear: clearable && !!selectedValue,
              clearButtonLabel,
              onClear: handleClear,
              error,
            })}
          />

          <SelectDropdown
            mounted={dropdownOpened}
            transition={transition}
            transitionDuration={transitionDuration}
            transitionTimingFunction={transitionTimingFunction}
            uuid={uuid}
            shadow={shadow}
            maxDropdownHeight={maxDropdownHeight}
            classNames={classNames}
            styles={styles}
<<<<<<< HEAD
            ref={useMergedRef(dropdownRef, scrollableRef)}
            __staticSelector="select"
=======
            ref={dropdownRef}
            __staticSelector="Select"
>>>>>>> 6229d507
          >
            <SelectItems
              data={filteredData}
              hovered={hovered}
              classNames={classNames}
              styles={styles}
              isItemSelected={(val) => val === _value}
              uuid={uuid}
              __staticSelector="Select"
              onItemHover={setHovered}
              onItemSelect={handleItemSelect}
              itemsRefs={itemsRefs}
              itemComponent={itemComponent}
              size={size}
              nothingFound={nothingFound}
              creatable={isCreatable && !!createLabel}
              createLabel={createLabel}
            />
          </SelectDropdown>
        </div>
      </InputWrapper>
    );
  }
);

Select.displayName = '@mantine/core/Select';<|MERGE_RESOLUTION|>--- conflicted
+++ resolved
@@ -431,13 +431,8 @@
             maxDropdownHeight={maxDropdownHeight}
             classNames={classNames}
             styles={styles}
-<<<<<<< HEAD
             ref={useMergedRef(dropdownRef, scrollableRef)}
-            __staticSelector="select"
-=======
-            ref={dropdownRef}
             __staticSelector="Select"
->>>>>>> 6229d507
           >
             <SelectItems
               data={filteredData}
