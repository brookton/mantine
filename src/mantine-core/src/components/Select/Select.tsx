--- conflicted
+++ resolved
@@ -234,9 +234,11 @@
   const isDeselectable = allowDeselect === undefined ? clearable : allowDeselect;
 
   const setDropdownOpened = (opened: boolean) => {
-    _setDropdownOpened(opened);
-    const handler = opened ? onDropdownOpen : onDropdownClose;
-    typeof handler === 'function' && handler();
+    if (dropdownOpened !== opened) {
+      _setDropdownOpened(opened);
+      const handler = opened ? onDropdownOpen : onDropdownClose;
+      typeof handler === 'function' && handler();
+    }
   };
 
   const isCreatable = creatable && typeof getCreateLabel === 'function';
@@ -266,7 +268,6 @@
     }
   };
 
-<<<<<<< HEAD
   const handleClear = () => {
     handleChange(null);
     if (inputMode === 'uncontrolled') {
@@ -274,15 +275,6 @@
     }
     inputRef.current?.focus();
   };
-=======
-    const setDropdownOpened = (opened: boolean) => {
-      if (dropdownOpened !== opened) {
-        _setDropdownOpened(opened);
-        const handler = opened ? onDropdownOpen : onDropdownClose;
-        typeof handler === 'function' && handler();
-      }
-    };
->>>>>>> 20d5b438
 
   useEffect(() => {
     const newSelectedValue = sortedData.find((item) => item.value === _value);
@@ -596,62 +588,9 @@
           zIndex={zIndex}
           dropdownPosition={dropdownPosition}
         >
-<<<<<<< HEAD
           <SelectItems
             data={filteredData}
             hovered={hovered}
-=======
-          <Input<'input'>
-            autoComplete="nope"
-            {...rest}
-            type="text"
-            required={required}
-            ref={useMergedRef(ref, inputRef)}
-            id={uuid}
-            invalid={!!error}
-            size={size}
-            onKeyDown={handleInputKeydown}
-            __staticSelector="Select"
-            value={inputValue}
-            onChange={handleInputChange}
-            aria-autocomplete="list"
-            aria-controls={shouldShowDropdown ? `${uuid}-items` : null}
-            aria-activedescendant={hovered !== -1 ? `${uuid}-${hovered}` : null}
-            onClick={handleInputClick}
-            onBlur={handleInputBlur}
-            onFocus={handleInputFocus}
-            readOnly={!searchable}
-            disabled={disabled}
-            data-mantine-stop-propagation={shouldShowDropdown}
-            name={name}
-            classNames={{
-              ...classNames,
-              input: cx({ [classes.input]: !searchable }, classNames?.input),
-            }}
-            {...getSelectRightSectionProps({
-              theme,
-              rightSection,
-              rightSectionWidth,
-              styles,
-              size,
-              shouldClear: clearable && !!selectedValue,
-              clearButtonLabel,
-              onClear: handleClear,
-              error,
-              disabled,
-            })}
-          />
-
-          <SelectDropdown
-            referenceElement={inputRef.current}
-            mounted={shouldShowDropdown}
-            transition={transition}
-            transitionDuration={transitionDuration}
-            transitionTimingFunction={transitionTimingFunction}
-            uuid={uuid}
-            shadow={shadow}
-            maxDropdownHeight={maxDropdownHeight}
->>>>>>> 20d5b438
             classNames={classNames}
             styles={styles}
             isItemSelected={(val) => val === _value}
