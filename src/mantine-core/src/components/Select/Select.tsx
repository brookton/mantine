--- conflicted
+++ resolved
@@ -535,7 +535,6 @@
         styles={styles}
         unstyled={unstyled}
       >
-<<<<<<< HEAD
         <SelectPopover.Target>
           <div
             role="combobox"
@@ -561,7 +560,7 @@
               onChange={handleInputChange}
               aria-autocomplete="list"
               aria-controls={shouldShowDropdown ? `${inputProps.id}-items` : null}
-              aria-activedescendant={hovered !== -1 ? `${inputProps.id}-${hovered}` : null}
+              aria-activedescendant={hovered >= 0 ? `${inputProps.id}-${hovered}` : null}
               onClick={handleInputClick}
               onBlur={handleInputBlur}
               onFocus={handleInputFocus}
@@ -592,66 +591,6 @@
         <SelectPopover.Dropdown
           component={dropdownComponent || SelectScrollArea}
           maxHeight={maxDropdownHeight}
-=======
-        <input type="hidden" name={name} value={_value || ''} form={form} />
-
-        <Input<'input'>
-          autoComplete="off"
-          type="search"
-          {...rest}
-          required={required}
-          ref={useMergedRef(ref, inputRef)}
-          id={uuid}
-          invalid={!!error}
-          size={size}
-          onKeyDown={handleInputKeydown}
-          __staticSelector="Select"
-          value={inputValue}
-          placeholder={placeholder}
-          onChange={handleInputChange}
-          aria-autocomplete="list"
-          aria-controls={shouldShowDropdown ? `${uuid}-items` : null}
-          aria-activedescendant={hovered >= 0 ? `${uuid}-${hovered}` : null}
-          onClick={handleInputClick}
-          onBlur={handleInputBlur}
-          onFocus={handleInputFocus}
-          readOnly={!searchable}
-          disabled={disabled}
-          data-mantine-stop-propagation={shouldShowDropdown}
-          name={null}
-          classNames={{
-            ...classNames,
-            input: cx({ [classes.input]: !searchable }, classNames?.input),
-          }}
-          {...getSelectRightSectionProps({
-            theme,
-            rightSection,
-            rightSectionWidth,
-            styles,
-            size,
-            shouldClear: clearable && !!selectedValue,
-            clearButtonLabel,
-            onClear: handleClear,
-            error,
-            clearButtonTabIndex,
-          })}
-        />
-
-        <SelectDropdown
-          referenceElement={inputRef.current}
-          mounted={shouldShowDropdown}
-          transition={transition}
-          transitionDuration={transitionDuration}
-          transitionTimingFunction={transitionTimingFunction}
-          uuid={uuid}
-          shadow={shadow}
-          maxDropdownHeight={maxDropdownHeight}
-          classNames={classNames}
-          styles={styles}
-          ref={useMergedRef(dropdownRef, scrollableRef)}
-          __staticSelector="Select"
-          dropdownComponent={dropdownComponent || SelectScrollArea}
->>>>>>> 1a391a0d
           direction={direction}
           id={inputProps.id}
           innerRef={scrollableRef}
