--- conflicted
+++ resolved
@@ -526,12 +526,8 @@
             readOnly={!searchable}
             disabled={disabled}
             data-mantine-stop-propagation={shouldShowDropdown}
-<<<<<<< HEAD
-            autoComplete="off"
             name={name}
-=======
             autoComplete="nope"
->>>>>>> 6ff82000
             classNames={{
               ...classNames,
               input: cx({ [classes.input]: !searchable }, classNames?.input),
