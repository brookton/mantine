import React, { useState, useEffect, useRef, forwardRef } from 'react';
import { useMergedRef, assignRef, useOs, clamp } from '@mantine/hooks';
import { DefaultProps, Selectors, useMantineDefaultProps } from '@mantine/styles';
import { TextInput } from '../TextInput';
import { InputStylesNames, InputWrapperStylesNames } from '../Input';
import { getInputMode } from './get-input-mode/get-input-mode';
import { Chevron } from './Chevron';
import useStyles, { CONTROL_SIZES } from './NumberInput.styles';

export type InnerNumberInputStylesNames = Selectors<typeof useStyles>;
export type NumberInputStylesNames =
  | InputStylesNames
  | InputWrapperStylesNames
  | InnerNumberInputStylesNames;

export interface NumberInputHandlers {
  increment(): void;
  decrement(): void;
}

type Formatter = (value: string | undefined) => string;
type Parser = (value: string | undefined) => string | undefined;

export interface NumberInputProps
  extends DefaultProps<NumberInputStylesNames>,
    Omit<
      React.ComponentPropsWithoutRef<typeof TextInput>,
      'onChange' | 'value' | 'classNames' | 'styles' | 'type'
    > {
  /** onChange input handler for controlled variant, note that input event is not exposed. It will return undefined if the input is empty, otherwise it'll return a number */
  onChange?(value: number | undefined): void;

  /** Input value for controlled variant */
  value?: number | undefined;

  /** The decimal separator */
  decimalSeparator?: string;

  /** Maximum possible value */
  max?: number;

  /** Minimal possible value */
  min?: number;

  /** Number by which value will be incremented/decremented with controls and up/down arrows */
  step?: number;

  /** Delay before stepping the value. Can be a number of milliseconds or a function that receives the current step count and returns the delay in milliseconds. */
  stepHoldInterval?: number | ((stepCount: number) => number);

  /** Initial delay in milliseconds before stepping the value. */
  stepHoldDelay?: number;

  /** Removes increment/decrement controls */
  hideControls?: boolean;

  /** Amount of digits after the decimal point  */
  precision?: number;

  /** Default value for uncontrolled variant only */
  defaultValue?: number | undefined;

  /** Prevent value clamp on blur */
  noClampOnBlur?: boolean;

  /** Get increment/decrement handlers */
  handlersRef?: React.ForwardedRef<NumberInputHandlers | undefined>;

  /** Formats the number into the input */
  formatter?: Formatter;

  /** Parses the value from formatter, should be used with formatter at the same time */
  parser?: Parser;
}

const defaultFormatter: Formatter = (value) => value || '';
const defaultParser: Parser = (num) => {
  if (num === '-') {
    return num;
  }

  let tempNum = num;

  if (tempNum[0] === '.') {
    tempNum = `0${num}`;
  }

  const parsedNum = parseFloat(tempNum);

  if (Number.isNaN(parsedNum)) {
    return undefined;
  }

  return num;
};

const CHEVRON_SIZES = {
  xs: 10,
  sm: 14,
  md: 16,
  lg: 18,
  xl: 20,
};

const defaultProps: Partial<NumberInputProps> = {
  step: 1,
  hideControls: false,
  size: 'sm',
  precision: 0,
  noClampOnBlur: false,
  formatter: defaultFormatter,
  parser: defaultParser,
};

export const NumberInput = forwardRef<HTMLInputElement, NumberInputProps>((props, ref) => {
  const {
    disabled,
    value,
    onChange,
    decimalSeparator,
    min,
    max,
    step,
    stepHoldInterval,
    stepHoldDelay,
    onBlur,
    onFocus,
    hideControls,
    radius,
    variant,
    precision,
    defaultValue,
    noClampOnBlur,
    handlersRef,
    classNames,
    styles,
    size,
    rightSection,
    rightSectionWidth,
    formatter,
    parser,
    inputMode,
    ...others
  } = useMantineDefaultProps('NumberInput', defaultProps, props);

  const { classes, cx, theme } = useStyles(
    { radius, size },
    { classNames, styles, name: 'NumberInput' }
  );

  const [focused, setFocused] = useState(false);
  const [_value, setValue] = useState(
    typeof value === 'number' ? value : typeof defaultValue === 'number' ? defaultValue : undefined
  );
  const finalValue = typeof value === 'number' ? value : _value;
  const [tempValue, setTempValue] = useState(
    typeof finalValue === 'number' ? finalValue.toFixed(precision) : ''
  );
  const inputRef = useRef<HTMLInputElement>();
  const handleValueChange = (val: number | undefined) => {
    typeof onChange === 'function' && onChange(val);
    setValue(val);
  };

  const formatNum = (val: string | number = '') => {
    let parsedStr = typeof val === 'number' ? String(val) : val;

    if (decimalSeparator) {
      parsedStr = parsedStr.replace(/\./g, decimalSeparator);
    }

    return formatter(parsedStr);
  };

  const parseNum = (val: string): string | undefined => {
    let num = val;

    if (decimalSeparator) {
      num = num.replace(new RegExp(`\\${decimalSeparator}`, 'g'), '.');
    }

    return parser(num);
  };

  const _min = typeof min === 'number' ? min : -Infinity;
  const _max = typeof max === 'number' ? max : Infinity;

  const incrementRef = useRef<() => void>();
  incrementRef.current = () => {
    if (_value === undefined) {
      handleValueChange(min ?? 0);
      setTempValue(min?.toFixed(precision) ?? '0');
    } else {
      const result = clamp(_value + step, _min, _max).toFixed(precision);

      handleValueChange(parseFloat(result));
      setTempValue(result);
    }
  };

  const decrementRef = useRef<() => void>();
  decrementRef.current = () => {
    if (_value === undefined) {
      handleValueChange(min ?? 0);
      setTempValue(min?.toFixed(precision) ?? '0');
    } else {
      const result = clamp(_value - step, _min, _max).toFixed(precision);
      handleValueChange(parseFloat(result));
      setTempValue(result);
    }
  };

  assignRef(handlersRef, { increment: incrementRef.current, decrement: decrementRef.current });

  useEffect(() => {
    if (typeof value === 'number' && !focused) {
      setValue(value);
      setTempValue(value.toFixed(precision));
    }
    if (defaultValue === undefined && value === undefined && !focused) {
      setValue(value);
      setTempValue('');
    }
  }, [value]);

  const shouldUseStepInterval = stepHoldDelay !== undefined && stepHoldInterval !== undefined;
  const onStepTimeoutRef = useRef<number>(null);
  const stepCountRef = useRef<number>(0);

  const onStepDone = () => {
    if (onStepTimeoutRef.current) {
      window.clearTimeout(onStepTimeoutRef.current);
    }
    onStepTimeoutRef.current = null;
    stepCountRef.current = 0;
  };

  const onStepHandleChange = (isIncrement: boolean) => {
    if (isIncrement) {
      incrementRef.current();
    } else {
      decrementRef.current();
    }
    stepCountRef.current += 1;
  };

  const onStepLoop = (isIncrement: boolean) => {
    onStepHandleChange(isIncrement);

    if (shouldUseStepInterval) {
      const interval =
        typeof stepHoldInterval === 'number'
          ? stepHoldInterval
          : stepHoldInterval(stepCountRef.current);
      onStepTimeoutRef.current = window.setTimeout(() => onStepLoop(isIncrement), interval);
    }
  };

  const onStep = (
    event: React.MouseEvent<HTMLElement> | React.KeyboardEvent<HTMLElement>,
    isIncrement: boolean
  ) => {
    event.preventDefault();
    onStepHandleChange(isIncrement);
    if (shouldUseStepInterval) {
      onStepTimeoutRef.current = window.setTimeout(() => onStepLoop(isIncrement), stepHoldDelay);
    }
    inputRef.current.focus();
  };

  useEffect(() => {
    onStepDone();
    return onStepDone;
  }, []);

  const controls = (
    <div className={classes.rightSection}>
      <button
        type="button"
        tabIndex={-1}
        aria-hidden
        disabled={finalValue >= max}
        className={cx(classes.control, classes.controlUp)}
        onMouseDown={(event) => {
          onStep(event, true);
        }}
        onMouseUp={onStepDone}
        onMouseLeave={onStepDone}
      >
        <Chevron size={theme.fn.size({ size, sizes: CHEVRON_SIZES })} direction="up" />
      </button>
      <button
        type="button"
        tabIndex={-1}
        aria-hidden
        disabled={finalValue <= min}
        className={cx(classes.control, classes.controlDown)}
        onMouseDown={(event) => {
          onStep(event, false);
        }}
        onMouseUp={onStepDone}
        onMouseLeave={onStepDone}
      >
        <Chevron size={theme.fn.size({ size, sizes: CHEVRON_SIZES })} direction="down" />
      </button>
    </div>
  );

  const handleChange = (event: React.ChangeEvent<HTMLInputElement>) => {
    const val = event.target.value;
    const parsed = parseNum(val);

    setTempValue(parsed);

    if (val === '' || val === '-') {
      handleValueChange(undefined);
    } else {
      val.trim() !== '' && !Number.isNaN(parsed) && handleValueChange(parseFloat(parsed));
    }
  };

  const handleBlur = (event: React.FocusEvent<HTMLInputElement>) => {
    if (event.target.value === '') {
      setTempValue('');
      handleValueChange(undefined);
    } else {
      const parsedVal = parseNum(event.target.value);
      const val = clamp(parseFloat(parsedVal), _min, _max);

      if (!Number.isNaN(val)) {
        if (!noClampOnBlur) {
          setTempValue(val.toFixed(precision));
          handleValueChange(parseFloat(val.toFixed(precision)));
        }
      } else {
        setTempValue(finalValue?.toFixed(precision) ?? '');
      }
    }

    setFocused(false);
    typeof onBlur === 'function' && onBlur(event);
  };

  const handleFocus = (event: React.FocusEvent<HTMLInputElement>) => {
    setFocused(true);
    typeof onFocus === 'function' && onFocus(event);
  };

  const handleKeyDown = (event: React.KeyboardEvent<HTMLInputElement>) => {
    if (event.repeat && shouldUseStepInterval) {
      event.preventDefault();
      return;
    }

    if (event.key === 'ArrowUp') {
      onStep(event, true);
    } else if (event.key === 'ArrowDown') {
      onStep(event, false);
    }
  };

  const handleKeyUp = (event: React.KeyboardEvent<HTMLInputElement>) => {
    if (event.key === 'ArrowUp' || event.key === 'ArrowDown') {
      onStepDone();
<<<<<<< HEAD
    }
  };

  return (
    <TextInput
      {...others}
      variant={variant}
      value={formatNum(tempValue)}
      disabled={disabled}
      ref={useMergedRef(inputRef, ref)}
      type="text"
      onChange={handleChange}
      onBlur={handleBlur}
      onFocus={handleFocus}
      onKeyDown={handleKeyDown}
      onKeyUp={handleKeyUp}
      rightSection={
        rightSection || (disabled || hideControls || variant === 'unstyled' ? null : controls)
=======
      return onStepDone;
    }, []);

    const controls = (
      <div className={classes.rightSection}>
        <button
          type="button"
          tabIndex={-1}
          aria-hidden
          disabled={finalValue >= max}
          className={cx(classes.control, classes.controlUp)}
          onMouseDown={(event) => {
            onStep(event, true);
          }}
          onMouseUp={onStepDone}
          onMouseLeave={onStepDone}
        />
        <button
          type="button"
          tabIndex={-1}
          aria-hidden
          disabled={finalValue <= min}
          className={cx(classes.control, classes.controlDown)}
          onMouseDown={(event) => {
            onStep(event, false);
          }}
          onMouseUp={onStepDone}
          onMouseLeave={onStepDone}
        />
      </div>
    );

    const handleChange = (event: React.ChangeEvent<HTMLInputElement>) => {
      const val = event.target.value;
      const parsed = parseNum(val);

      setTempValue(parsed);

      if (val === '' || val === '-') {
        handleValueChange(undefined);
      } else {
        val.trim() !== '' && !Number.isNaN(parsed) && handleValueChange(parseFloat(parsed));
      }
    };

    const handleBlur = (event: React.FocusEvent<HTMLInputElement>) => {
      if (event.target.value === '') {
        setTempValue('');
        handleValueChange(undefined);
      } else {
        let newNumber = event.target.value;

        /** Unshifting zero to handle the following case -
         * parseFloat('....1212') -> NaN
         * parseFloat('0....1212') -> 0
         */
        if (newNumber[0] === `${decimalSeparator}` || newNumber[0] === '.') {
          newNumber = `0${newNumber}`;
        }

        const parsedVal = parseNum(newNumber);
        const val = clamp({ value: parseFloat(parsedVal), min: _min, max: _max });

        if (!Number.isNaN(val)) {
          if (!noClampOnBlur) {
            setTempValue(val.toFixed(precision));
            handleValueChange(parseFloat(val.toFixed(precision)));
          }
        } else {
          setTempValue(finalValue?.toFixed(precision) ?? '');
        }
>>>>>>> 1f1ddd9a
      }
      rightSectionWidth={rightSectionWidth || theme.fn.size({ size, sizes: CONTROL_SIZES }) + 1}
      radius={radius}
      max={max}
      min={min}
      step={step}
      size={size}
      styles={styles}
      classNames={classNames}
      inputMode={inputMode || getInputMode(step, precision, useOs())}
      __staticSelector="NumberInput"
    />
  );
});

NumberInput.displayName = '@mantine/core/NumberInput';<|MERGE_RESOLUTION|>--- conflicted
+++ resolved
@@ -324,7 +324,17 @@
       setTempValue('');
       handleValueChange(undefined);
     } else {
-      const parsedVal = parseNum(event.target.value);
+      let newNumber = event.target.value;
+
+      /** Unshifting zero to handle the following case -
+       * parseFloat('....1212') -> NaN
+       * parseFloat('0....1212') -> 0
+       */
+      if (newNumber[0] === `${decimalSeparator}` || newNumber[0] === '.') {
+        newNumber = `0${newNumber}`;
+      }
+
+      const parsedVal = parseNum(newNumber);
       const val = clamp(parseFloat(parsedVal), _min, _max);
 
       if (!Number.isNaN(val)) {
@@ -362,7 +372,6 @@
   const handleKeyUp = (event: React.KeyboardEvent<HTMLInputElement>) => {
     if (event.key === 'ArrowUp' || event.key === 'ArrowDown') {
       onStepDone();
-<<<<<<< HEAD
     }
   };
 
@@ -381,79 +390,6 @@
       onKeyUp={handleKeyUp}
       rightSection={
         rightSection || (disabled || hideControls || variant === 'unstyled' ? null : controls)
-=======
-      return onStepDone;
-    }, []);
-
-    const controls = (
-      <div className={classes.rightSection}>
-        <button
-          type="button"
-          tabIndex={-1}
-          aria-hidden
-          disabled={finalValue >= max}
-          className={cx(classes.control, classes.controlUp)}
-          onMouseDown={(event) => {
-            onStep(event, true);
-          }}
-          onMouseUp={onStepDone}
-          onMouseLeave={onStepDone}
-        />
-        <button
-          type="button"
-          tabIndex={-1}
-          aria-hidden
-          disabled={finalValue <= min}
-          className={cx(classes.control, classes.controlDown)}
-          onMouseDown={(event) => {
-            onStep(event, false);
-          }}
-          onMouseUp={onStepDone}
-          onMouseLeave={onStepDone}
-        />
-      </div>
-    );
-
-    const handleChange = (event: React.ChangeEvent<HTMLInputElement>) => {
-      const val = event.target.value;
-      const parsed = parseNum(val);
-
-      setTempValue(parsed);
-
-      if (val === '' || val === '-') {
-        handleValueChange(undefined);
-      } else {
-        val.trim() !== '' && !Number.isNaN(parsed) && handleValueChange(parseFloat(parsed));
-      }
-    };
-
-    const handleBlur = (event: React.FocusEvent<HTMLInputElement>) => {
-      if (event.target.value === '') {
-        setTempValue('');
-        handleValueChange(undefined);
-      } else {
-        let newNumber = event.target.value;
-
-        /** Unshifting zero to handle the following case -
-         * parseFloat('....1212') -> NaN
-         * parseFloat('0....1212') -> 0
-         */
-        if (newNumber[0] === `${decimalSeparator}` || newNumber[0] === '.') {
-          newNumber = `0${newNumber}`;
-        }
-
-        const parsedVal = parseNum(newNumber);
-        const val = clamp({ value: parseFloat(parsedVal), min: _min, max: _max });
-
-        if (!Number.isNaN(val)) {
-          if (!noClampOnBlur) {
-            setTempValue(val.toFixed(precision));
-            handleValueChange(parseFloat(val.toFixed(precision)));
-          }
-        } else {
-          setTempValue(finalValue?.toFixed(precision) ?? '');
-        }
->>>>>>> 1f1ddd9a
       }
       rightSectionWidth={rightSectionWidth || theme.fn.size({ size, sizes: CONTROL_SIZES }) + 1}
       radius={radius}
