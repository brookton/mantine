--- conflicted
+++ resolved
@@ -262,11 +262,11 @@
     isIncrement: boolean
   ) => {
     event.preventDefault();
+    inputRef.current.focus();
     onStepHandleChange(isIncrement);
     if (shouldUseStepInterval) {
       onStepTimeoutRef.current = window.setTimeout(() => onStepLoop(isIncrement), stepHoldDelay);
     }
-    inputRef.current.focus();
   };
 
   useEffect(() => {
@@ -360,7 +360,6 @@
   const handleKeyDown = (event: React.KeyboardEvent<HTMLInputElement>) => {
     if (event.repeat && shouldUseStepInterval) {
       event.preventDefault();
-<<<<<<< HEAD
       return;
     }
 
@@ -373,16 +372,6 @@
 
   const handleKeyUp = (event: React.KeyboardEvent<HTMLInputElement>) => {
     if (event.key === 'ArrowUp' || event.key === 'ArrowDown') {
-=======
-      inputRef.current.focus();
-      onStepHandleChange(isIncrement);
-      if (shouldUseStepInterval) {
-        onStepTimeoutRef.current = window.setTimeout(() => onStepLoop(isIncrement), stepHoldDelay);
-      }
-    };
-
-    useEffect(() => {
->>>>>>> 6784330c
       onStepDone();
     }
   };
