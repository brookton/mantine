import { createStyles, MantineNumberSize, MantineColor } from '@mantine/styles';

export interface AvatarStylesParams {
  size: MantineNumberSize;
  radius: MantineNumberSize;
  color: MantineColor;
}

export const sizes = {
  xs: 16,
  sm: 26,
  md: 38,
  lg: 56,
  xl: 84,
};

<<<<<<< HEAD
export default createStyles((theme, { size, radius, color }: AvatarStylesParams) => {
  const colors = theme.fn.variant({ variant: 'light', color });
  return {
    root: {
      ...theme.fn.focusStyles(),
      WebkitTapHighlightColor: 'transparent',
      boxSizing: 'border-box',
      position: 'relative',
      userSelect: 'none',
      overflow: 'hidden',
      width: theme.fn.size({ size, sizes }),
      minWidth: theme.fn.size({ size, sizes }),
      height: theme.fn.size({ size, sizes }),
      borderRadius: theme.fn.radius(radius),
    },
=======
export default createStyles((theme, { size, radius, color }: AvatarStylesParams) => ({
  root: {
    ...theme.fn.focusStyles(),
    WebkitTapHighlightColor: 'transparent',
    display: 'block',
    boxSizing: 'border-box',
    position: 'relative',
    userSelect: 'none',
    overflow: 'hidden',
    width: theme.fn.size({ size, sizes }),
    minWidth: theme.fn.size({ size, sizes }),
    height: theme.fn.size({ size, sizes }),
    borderRadius: theme.fn.radius(radius),
  },
>>>>>>> cb2a732e

    image: {
      objectFit: 'cover',
      width: '100%',
      height: '100%',
      display: 'block',
    },

    placeholder: {
      ...theme.fn.fontStyles(),
      fontSize: theme.fn.size({ size, sizes }) / 2.5,
      color: colors.color,
      fontWeight: 700,
      backgroundColor: colors.background,
      display: 'flex',
      alignItems: 'center',
      justifyContent: 'center',
      width: '100%',
      height: '100%',
      userSelect: 'none',
    },

    placeholderIcon: {
      width: '70%',
      height: '70%',
      color: colors.color,
    },
  };
});<|MERGE_RESOLUTION|>--- conflicted
+++ resolved
@@ -14,7 +14,6 @@
   xl: 84,
 };
 
-<<<<<<< HEAD
 export default createStyles((theme, { size, radius, color }: AvatarStylesParams) => {
   const colors = theme.fn.variant({ variant: 'light', color });
   return {
@@ -23,6 +22,7 @@
       WebkitTapHighlightColor: 'transparent',
       boxSizing: 'border-box',
       position: 'relative',
+      display: 'block',
       userSelect: 'none',
       overflow: 'hidden',
       width: theme.fn.size({ size, sizes }),
@@ -30,22 +30,6 @@
       height: theme.fn.size({ size, sizes }),
       borderRadius: theme.fn.radius(radius),
     },
-=======
-export default createStyles((theme, { size, radius, color }: AvatarStylesParams) => ({
-  root: {
-    ...theme.fn.focusStyles(),
-    WebkitTapHighlightColor: 'transparent',
-    display: 'block',
-    boxSizing: 'border-box',
-    position: 'relative',
-    userSelect: 'none',
-    overflow: 'hidden',
-    width: theme.fn.size({ size, sizes }),
-    minWidth: theme.fn.size({ size, sizes }),
-    height: theme.fn.size({ size, sizes }),
-    borderRadius: theme.fn.radius(radius),
-  },
->>>>>>> cb2a732e
 
     image: {
       objectFit: 'cover',
