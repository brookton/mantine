--- conflicted
+++ resolved
@@ -525,12 +525,8 @@
                 placeholder={_value.length === 0 ? placeholder : undefined}
                 disabled={disabled}
                 data-mantine-stop-propagation={dropdownOpened}
-<<<<<<< HEAD
-                autoComplete="off"
                 name={name}
-=======
                 autoComplete="nope"
->>>>>>> 6ff82000
                 {...rest}
               />
             </div>
