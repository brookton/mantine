--- conflicted
+++ resolved
@@ -494,13 +494,8 @@
             maxDropdownHeight={maxDropdownHeight}
             classNames={classNames}
             styles={styles}
-<<<<<<< HEAD
             ref={useMergedRef(dropdownRef, scrollableRef)}
-            __staticSelector="multi-select"
-=======
-            ref={dropdownRef}
             __staticSelector="MultiSelect"
->>>>>>> 6229d507
           >
             <SelectItems
               data={filteredData}
