--- conflicted
+++ resolved
@@ -79,18 +79,12 @@
 
   return (
     <Box
-<<<<<<< HEAD
-      className={cx(classes.root, classes[variant], className)}
-      ref={ref}
-      role="alert"
-=======
       id={rootId}
       role="alert"
       aria-labelledby={titleId}
       aria-describedby={bodyId}
       className={cx(classes.root, classes[variant], className)}
       ref={ref}
->>>>>>> c93b13ec
       {...others}
     >
       <div className={classes.wrapper}>
