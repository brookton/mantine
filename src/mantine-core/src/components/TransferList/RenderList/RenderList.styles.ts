--- conflicted
+++ resolved
@@ -61,13 +61,8 @@
     borderTopWidth: 0,
     borderRightWidth: 0,
     borderLeftWidth: 0,
-<<<<<<< HEAD
-    borderTopLeftRadius: reversed ? 0 : theme.radius.sm,
-    borderTopRightRadius: reversed ? theme.radius.sm : 0,
-=======
     borderTopLeftRadius: reversed ? 0 : theme.radius.sm - 1,
     borderTopRightRadius: reversed ? theme.radius.sm - 1 : 0,
->>>>>>> 6fcaa155
     display: 'block',
     borderBottomColor: theme.colorScheme === 'dark' ? theme.colors.dark[4] : theme.colors.gray[4],
   },
