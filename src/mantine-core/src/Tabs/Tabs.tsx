--- conflicted
+++ resolved
@@ -1,12 +1,7 @@
 import React, { useState, useRef } from 'react';
 import { DefaultProps, useMantineTheme } from '@mantine/theme';
-<<<<<<< HEAD
 import { Group, GroupPosition } from '../Group/Group';
-import { Tab, TabType } from './Tab/Tab';
-=======
-import { ElementsGroup, ElementsGroupPosition } from '../ElementsGroup/ElementsGroup';
 import { Tab, TabType, TabProps } from './Tab/Tab';
->>>>>>> b3195928
 import { TabControl } from './TabControl/TabControl';
 import useStyles from './Tabs.styles';
 
