import { createStyles, rem, getSize } from '@mantine/styles';
import { INPUT_SIZES } from '../Input';

export interface PasswordInputStylesParams {
  rightSectionWidth: number | string;
}

<<<<<<< HEAD
export default createStyles(
  (theme, { rightSectionWidth }: PasswordInputStylesParams, { size }) => ({
    visibilityToggle: {},
=======
export default createStyles((theme, { size, rightSectionWidth }: PasswordInputStylesParams) => ({
  visibilityToggle: {},

  input: {
    position: 'relative',
    overflow: 'hidden',
  },

  innerInput: {
    ...theme.fn.fontStyles(),
    backgroundColor: 'transparent',
    border: '1px solid transparent',
    borderLeftWidth: 0,
    borderRightWidth: 0,
    boxSizing: 'border-box',
    position: 'absolute',
    display: 'block',
    width: `calc(100% - ${rightSectionWidth}px)`,
    paddingLeft: theme.fn.size({ size, sizes: INPUT_SIZES }) / 3,
    fontSize: theme.fn.size({ size, sizes: theme.fontSizes }),
    height: theme.fn.size({ size, sizes: INPUT_SIZES }) - 2,
    lineHeight: `${theme.fn.size({ size, sizes: INPUT_SIZES }) - 4}px`,
    color: theme.colorScheme === 'dark' ? theme.colors.dark[0] : theme.black,
    top: 0,
    bottom: 0,
    left: 0,
    right: 0,

    '&::-ms-revel, &::-ms-clear': {
      display: 'none',
    },

    '&:focus': {
      outline: 0,
    },
>>>>>>> 364842fb

    input: {
      position: 'relative',
      overflow: 'hidden',
    },

    innerInput: {
      ...theme.fn.fontStyles(),
      ...theme.fn.cover(0),
      backgroundColor: 'transparent',
      border: `${rem(1)} solid transparent`,
      borderLeftWidth: 0,
      borderRightWidth: 0,
      boxSizing: 'border-box',
      display: 'block',
      width: `calc(100% - ${rem(rightSectionWidth)})`,
      paddingLeft: `calc(${getSize({ size, sizes: INPUT_SIZES })}  / 3)`,
      fontSize: getSize({ size, sizes: theme.fontSizes }),
      height: `calc(${getSize({ size, sizes: INPUT_SIZES })} - ${rem(2)})`,
      lineHeight: `calc(${getSize({ size, sizes: INPUT_SIZES })} - ${rem(4)})`,
      color: theme.colorScheme === 'dark' ? theme.colors.dark[0] : theme.black,

      '&:focus': {
        outline: 0,
      },

      '&:disabled': {
        cursor: 'not-allowed',
      },

      '&::placeholder': {
        ...theme.fn.placeholderStyles(),
        opacity: 1,
      },

      '&[data-invalid]': {
        color: theme.fn.variant({ variant: 'filled', color: 'red' }).background,

        '&::placeholder': {
          opacity: 1,
          color: theme.fn.variant({ variant: 'filled', color: 'red' }).background,
        },
      },

      '&[data-with-icon]': {
        paddingLeft: getSize({ size, sizes: INPUT_SIZES }),
      },
    },
  })
);<|MERGE_RESOLUTION|>--- conflicted
+++ resolved
@@ -5,47 +5,9 @@
   rightSectionWidth: number | string;
 }
 
-<<<<<<< HEAD
 export default createStyles(
   (theme, { rightSectionWidth }: PasswordInputStylesParams, { size }) => ({
     visibilityToggle: {},
-=======
-export default createStyles((theme, { size, rightSectionWidth }: PasswordInputStylesParams) => ({
-  visibilityToggle: {},
-
-  input: {
-    position: 'relative',
-    overflow: 'hidden',
-  },
-
-  innerInput: {
-    ...theme.fn.fontStyles(),
-    backgroundColor: 'transparent',
-    border: '1px solid transparent',
-    borderLeftWidth: 0,
-    borderRightWidth: 0,
-    boxSizing: 'border-box',
-    position: 'absolute',
-    display: 'block',
-    width: `calc(100% - ${rightSectionWidth}px)`,
-    paddingLeft: theme.fn.size({ size, sizes: INPUT_SIZES }) / 3,
-    fontSize: theme.fn.size({ size, sizes: theme.fontSizes }),
-    height: theme.fn.size({ size, sizes: INPUT_SIZES }) - 2,
-    lineHeight: `${theme.fn.size({ size, sizes: INPUT_SIZES }) - 4}px`,
-    color: theme.colorScheme === 'dark' ? theme.colors.dark[0] : theme.black,
-    top: 0,
-    bottom: 0,
-    left: 0,
-    right: 0,
-
-    '&::-ms-revel, &::-ms-clear': {
-      display: 'none',
-    },
-
-    '&:focus': {
-      outline: 0,
-    },
->>>>>>> 364842fb
 
     input: {
       position: 'relative',
@@ -67,6 +29,10 @@
       height: `calc(${getSize({ size, sizes: INPUT_SIZES })} - ${rem(2)})`,
       lineHeight: `calc(${getSize({ size, sizes: INPUT_SIZES })} - ${rem(4)})`,
       color: theme.colorScheme === 'dark' ? theme.colors.dark[0] : theme.black,
+
+      '&::-ms-revel, &::-ms-clear': {
+        display: 'none',
+      },
 
       '&:focus': {
         outline: 0,
