--- conflicted
+++ resolved
@@ -1,8 +1,4 @@
-<<<<<<< HEAD
-import React, { useRef, useState, useLayoutEffect, useEffect, ReactPortal } from 'react';
-=======
-import React, { useRef, useState } from 'react';
->>>>>>> 83dd1491
+import React, { ReactPortal, useRef, useState } from 'react';
 import { createPortal } from 'react-dom';
 import { useIsomorphicEffect } from '@mantine/hooks';
 
@@ -20,16 +16,7 @@
   className?: string;
 }
 
-<<<<<<< HEAD
-// useLayoutEffect is required for Portal to appear after hydration
-// useLayoutEffect will show warning if used during ssr, e.g. with Next.js
-// useIsomorphicEffect removes it by replacing useLayoutEffect with useEffect during ssr
-const useIsomorphicEffect = typeof document !== 'undefined' ? useLayoutEffect : useEffect;
-
 export function Portal({ children, zIndex = 1, target, className }: PortalProps): ReactPortal {
-=======
-export function Portal({ children, zIndex = 1, target, className }: PortalProps) {
->>>>>>> 83dd1491
   const [mounted, setMounted] = useState(false);
   const elementRef = useRef<HTMLDivElement>();
 
