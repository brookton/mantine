export * from '@mantine/theme';

export type { InputProps } from './Input/Input';
export type { InputWrapperBaseProps } from './InputWrapper/InputWrapper';
export type { MantineTransition } from './Transition/Transition';

<<<<<<< HEAD
export { ActionIcon, ACTION_ICON_SIZES } from './ActionIcon/ActionIcon';
export { Alert } from './Alert/Alert';
export { Avatar, AVATAR_SIZES } from './Avatar/Avatar';
export { Badge, BADGE_SIZES } from './Badge/Badge';
export { Blockquote } from './Blockquote/Blockquote';
export { Breadcrumbs } from './Breadcrumbs/Breadcrumbs';
export { Burger, BURGER_SIZES } from './Burger/Burger';
export { Button, BUTTON_SIZES } from './Button/Button';
export { Card } from './Card/Card';
export { Checkbox, CHECKBOX_SIZES } from './Checkbox/Checkbox';
export { Code } from './Code/Code';
export { ColorSwatch } from './ColorSwatch/ColorSwatch';
export { Container, CONTAINER_SIZES } from './Container/Container';
export { Drawer, DRAWER_SIZES } from './Drawer/Drawer';
export { Grid, Col } from './Grid/Grid';
export { Group } from './Group/Group';
export { Highlight } from './Highlight/Highlight';
export { Divider, DIVIDER_SIZES } from './Divider/Divider';
export { Image } from './Image/Image';
export { Input } from './Input/Input';
export { InputWrapper } from './InputWrapper/InputWrapper';
export { Kbd } from './Kbd/Kbd';
export { Loader, LOADER_SIZES } from './Loader/Loader';
export { LoadingOverlay } from './LoadingOverlay/LoadingOverlay';
export { Menu, MenuItem, MenuBody, MENU_SIZES } from './Menu/Menu';
export { Modal, MODAL_SIZES } from './Modal/Modal';
export { Notification } from './Notification/Notification';
export { NumberInput } from './NumberInput/NumberInput';
export { Overlay } from './Overlay/Overlay';
export { Paper } from './Paper/Paper';
export { PasswordInput } from './PasswordInput/PasswordInput';
export { Portal } from './Portal/Portal';
export { Progress, PROGRESS_SIZES } from './Progress/Progress';
export { RadioGroup, Radio, RADIO_SIZES } from './RadioGroup/RadioGroup';
export { SegmentedControl } from './SegmentedControl/SegmentedControl';
export { Select } from './Select/Select';
export { Spoiler } from './Spoiler/Spoiler';
export { Switch, SWITCH_SIZES } from './Switch/Switch';
export { Table } from './Table/Table';
export { Tabs, Tab } from './Tabs/Tabs';
export { Text, Anchor } from './Text/Text';
export { Textarea } from './Textarea/Textarea';
export { TextInput } from './TextInput/TextInput';
export { ThemeIcon, THEME_ICON_SIZES } from './ThemeIcon/ThemeIcon';
export { Title } from './Title/Title';
export { Tooltip } from './Tooltip/Tooltip';
export { Transition, GroupedTransition, AVAILABLE_TRANSITIONS } from './Transition/Transition';
export { TypographyStylesProvider } from './TypographyStylesProvider/TypographyStylesProvider';

/** Deprecated – these components will be removed in next major release */

// Hr renamed to Divider to support vertical orientation
export { Divider as Hr, DIVIDER_SIZES as HR_SIZES } from './Divider/Divider';

// ElementsGroup renamed to Group for simplicity
export { Group as ElementsGroup } from './Group/Group';

// CardsGrid replaced with more generic Grid component
export { CardsGrid } from './Card/Card';
=======
export { ActionIcon, ActionIconProps, ACTION_ICON_SIZES } from './ActionIcon/ActionIcon';
export { Alert, AlertProps } from './Alert/Alert';
export { Avatar, AvatarProps, AVATAR_SIZES } from './Avatar/Avatar';
export { Badge, BadgeProps, BADGE_SIZES } from './Badge/Badge';
export { Blockquote, BlockquoteProps } from './Blockquote/Blockquote';
export { Breadcrumbs, BreadcrumbsProps } from './Breadcrumbs/Breadcrumbs';
export { Burger, BurgerProps, BURGER_SIZES } from './Burger/Burger';
export { Button, ButtonProps, ButtonBaseProps, BUTTON_SIZES } from './Button/Button';
export { Card, CardProps, CardsGrid, CardsGridProps } from './Card/Card';
export { Checkbox, CheckboxProps, CHECKBOX_SIZES } from './Checkbox/Checkbox';
export { Code, CodeProps } from './Code/Code';
export { ColorSwatch, ColorSwatchProps } from './ColorSwatch/ColorSwatch';
export { Container, ContainerProps, CONTAINER_SIZES } from './Container/Container';
export { Drawer, DrawerProps, DRAWER_SIZES } from './Drawer/Drawer';
export { ElementsGroup, ElementsGroupProps } from './ElementsGroup/ElementsGroup';
export { Highlight, HighlightProps } from './Highlight/Highlight';
export { Hr, HrProps, HR_SIZES } from './Hr/Hr';
export { Image, ImageProps } from './Image/Image';
export { Input } from './Input/Input';
export { InputWrapper, InputWrapperProps } from './InputWrapper/InputWrapper';
export { Kbd, KbdProps } from './Kbd/Kbd';
export { Loader, LoaderProps, LOADER_SIZES } from './Loader/Loader';
export { LoadingOverlay, LoadingOverlayProps } from './LoadingOverlay/LoadingOverlay';
export { Menu, MenuProps, MenuItem, MenuItemProps, MenuBody, MenuBodyProps, MENU_SIZES } from './Menu/Menu';
export { Modal, ModalProps, MODAL_SIZES } from './Modal/Modal';
export { Notification, NotificationProps } from './Notification/Notification';
export { NumberInput, NumberInputProps } from './NumberInput/NumberInput';
export { Overlay, OverlayProps } from './Overlay/Overlay';
export { Paper, PaperProps } from './Paper/Paper';
export { PasswordInput, PasswordInputProps } from './PasswordInput/PasswordInput';
export { Portal, PortalProps } from './Portal/Portal';
export { Progress, ProgressProps, PROGRESS_SIZES } from './Progress/Progress';
export { RadioGroup, RadioGroupProps, Radio, RadioProps, RADIO_SIZES } from './RadioGroup/RadioGroup';
export { Select, SelectProps } from './Select/Select';
export { Spoiler, SpoilerProps } from './Spoiler/Spoiler';
export { Switch, SwitchProps, SWITCH_SIZES } from './Switch/Switch';
export { Table, TableProps } from './Table/Table';
export { Tabs, TabsProps, Tab, TabProps } from './Tabs/Tabs';
export { Text, TextProps, Anchor, AnchorProps } from './Text/Text';
export { Textarea, TextareaProps } from './Textarea/Textarea';
export { TextInput, TextInputProps } from './TextInput/TextInput';
export { ThemeIcon, ThemeIconProps, THEME_ICON_SIZES } from './ThemeIcon/ThemeIcon';
export { Title, TitleProps } from './Title/Title';
export { Tooltip, TooltipProps } from './Tooltip/Tooltip';
export { Transition, TransitionProps, GroupedTransition, GroupedTransitionProps, AVAILABLE_TRANSITIONS } from './Transition/Transition';
export { TypographyStylesProvider, TypographyStylesProviderProps } from './TypographyStylesProvider/TypographyStylesProvider';
>>>>>>> b3195928
<|MERGE_RESOLUTION|>--- conflicted
+++ resolved
@@ -4,67 +4,6 @@
 export type { InputWrapperBaseProps } from './InputWrapper/InputWrapper';
 export type { MantineTransition } from './Transition/Transition';
 
-<<<<<<< HEAD
-export { ActionIcon, ACTION_ICON_SIZES } from './ActionIcon/ActionIcon';
-export { Alert } from './Alert/Alert';
-export { Avatar, AVATAR_SIZES } from './Avatar/Avatar';
-export { Badge, BADGE_SIZES } from './Badge/Badge';
-export { Blockquote } from './Blockquote/Blockquote';
-export { Breadcrumbs } from './Breadcrumbs/Breadcrumbs';
-export { Burger, BURGER_SIZES } from './Burger/Burger';
-export { Button, BUTTON_SIZES } from './Button/Button';
-export { Card } from './Card/Card';
-export { Checkbox, CHECKBOX_SIZES } from './Checkbox/Checkbox';
-export { Code } from './Code/Code';
-export { ColorSwatch } from './ColorSwatch/ColorSwatch';
-export { Container, CONTAINER_SIZES } from './Container/Container';
-export { Drawer, DRAWER_SIZES } from './Drawer/Drawer';
-export { Grid, Col } from './Grid/Grid';
-export { Group } from './Group/Group';
-export { Highlight } from './Highlight/Highlight';
-export { Divider, DIVIDER_SIZES } from './Divider/Divider';
-export { Image } from './Image/Image';
-export { Input } from './Input/Input';
-export { InputWrapper } from './InputWrapper/InputWrapper';
-export { Kbd } from './Kbd/Kbd';
-export { Loader, LOADER_SIZES } from './Loader/Loader';
-export { LoadingOverlay } from './LoadingOverlay/LoadingOverlay';
-export { Menu, MenuItem, MenuBody, MENU_SIZES } from './Menu/Menu';
-export { Modal, MODAL_SIZES } from './Modal/Modal';
-export { Notification } from './Notification/Notification';
-export { NumberInput } from './NumberInput/NumberInput';
-export { Overlay } from './Overlay/Overlay';
-export { Paper } from './Paper/Paper';
-export { PasswordInput } from './PasswordInput/PasswordInput';
-export { Portal } from './Portal/Portal';
-export { Progress, PROGRESS_SIZES } from './Progress/Progress';
-export { RadioGroup, Radio, RADIO_SIZES } from './RadioGroup/RadioGroup';
-export { SegmentedControl } from './SegmentedControl/SegmentedControl';
-export { Select } from './Select/Select';
-export { Spoiler } from './Spoiler/Spoiler';
-export { Switch, SWITCH_SIZES } from './Switch/Switch';
-export { Table } from './Table/Table';
-export { Tabs, Tab } from './Tabs/Tabs';
-export { Text, Anchor } from './Text/Text';
-export { Textarea } from './Textarea/Textarea';
-export { TextInput } from './TextInput/TextInput';
-export { ThemeIcon, THEME_ICON_SIZES } from './ThemeIcon/ThemeIcon';
-export { Title } from './Title/Title';
-export { Tooltip } from './Tooltip/Tooltip';
-export { Transition, GroupedTransition, AVAILABLE_TRANSITIONS } from './Transition/Transition';
-export { TypographyStylesProvider } from './TypographyStylesProvider/TypographyStylesProvider';
-
-/** Deprecated – these components will be removed in next major release */
-
-// Hr renamed to Divider to support vertical orientation
-export { Divider as Hr, DIVIDER_SIZES as HR_SIZES } from './Divider/Divider';
-
-// ElementsGroup renamed to Group for simplicity
-export { Group as ElementsGroup } from './Group/Group';
-
-// CardsGrid replaced with more generic Grid component
-export { CardsGrid } from './Card/Card';
-=======
 export { ActionIcon, ActionIconProps, ACTION_ICON_SIZES } from './ActionIcon/ActionIcon';
 export { Alert, AlertProps } from './Alert/Alert';
 export { Avatar, AvatarProps, AVATAR_SIZES } from './Avatar/Avatar';
@@ -73,22 +12,31 @@
 export { Breadcrumbs, BreadcrumbsProps } from './Breadcrumbs/Breadcrumbs';
 export { Burger, BurgerProps, BURGER_SIZES } from './Burger/Burger';
 export { Button, ButtonProps, ButtonBaseProps, BUTTON_SIZES } from './Button/Button';
-export { Card, CardProps, CardsGrid, CardsGridProps } from './Card/Card';
+export { Card, CardProps } from './Card/Card';
 export { Checkbox, CheckboxProps, CHECKBOX_SIZES } from './Checkbox/Checkbox';
 export { Code, CodeProps } from './Code/Code';
 export { ColorSwatch, ColorSwatchProps } from './ColorSwatch/ColorSwatch';
 export { Container, ContainerProps, CONTAINER_SIZES } from './Container/Container';
 export { Drawer, DrawerProps, DRAWER_SIZES } from './Drawer/Drawer';
-export { ElementsGroup, ElementsGroupProps } from './ElementsGroup/ElementsGroup';
+export { Grid, Col } from './Grid/Grid';
+export { Group } from './Group/Group';
 export { Highlight, HighlightProps } from './Highlight/Highlight';
-export { Hr, HrProps, HR_SIZES } from './Hr/Hr';
+export { Divider, DividerProps, DIVIDER_SIZES } from './Divider/Divider';
 export { Image, ImageProps } from './Image/Image';
 export { Input } from './Input/Input';
 export { InputWrapper, InputWrapperProps } from './InputWrapper/InputWrapper';
 export { Kbd, KbdProps } from './Kbd/Kbd';
 export { Loader, LoaderProps, LOADER_SIZES } from './Loader/Loader';
 export { LoadingOverlay, LoadingOverlayProps } from './LoadingOverlay/LoadingOverlay';
-export { Menu, MenuProps, MenuItem, MenuItemProps, MenuBody, MenuBodyProps, MENU_SIZES } from './Menu/Menu';
+export {
+  Menu,
+  MenuProps,
+  MenuItem,
+  MenuItemProps,
+  MenuBody,
+  MenuBodyProps,
+  MENU_SIZES,
+} from './Menu/Menu';
 export { Modal, ModalProps, MODAL_SIZES } from './Modal/Modal';
 export { Notification, NotificationProps } from './Notification/Notification';
 export { NumberInput, NumberInputProps } from './NumberInput/NumberInput';
@@ -97,7 +45,14 @@
 export { PasswordInput, PasswordInputProps } from './PasswordInput/PasswordInput';
 export { Portal, PortalProps } from './Portal/Portal';
 export { Progress, ProgressProps, PROGRESS_SIZES } from './Progress/Progress';
-export { RadioGroup, RadioGroupProps, Radio, RadioProps, RADIO_SIZES } from './RadioGroup/RadioGroup';
+export {
+  RadioGroup,
+  RadioGroupProps,
+  Radio,
+  RadioProps,
+  RADIO_SIZES,
+} from './RadioGroup/RadioGroup';
+export { SegmentedControl, SegmentedControlProps } from './SegmentedControl/SegmentedControl';
 export { Select, SelectProps } from './Select/Select';
 export { Spoiler, SpoilerProps } from './Spoiler/Spoiler';
 export { Switch, SwitchProps, SWITCH_SIZES } from './Switch/Switch';
@@ -109,6 +64,25 @@
 export { ThemeIcon, ThemeIconProps, THEME_ICON_SIZES } from './ThemeIcon/ThemeIcon';
 export { Title, TitleProps } from './Title/Title';
 export { Tooltip, TooltipProps } from './Tooltip/Tooltip';
-export { Transition, TransitionProps, GroupedTransition, GroupedTransitionProps, AVAILABLE_TRANSITIONS } from './Transition/Transition';
-export { TypographyStylesProvider, TypographyStylesProviderProps } from './TypographyStylesProvider/TypographyStylesProvider';
->>>>>>> b3195928
+export {
+  Transition,
+  TransitionProps,
+  GroupedTransition,
+  GroupedTransitionProps,
+  AVAILABLE_TRANSITIONS,
+} from './Transition/Transition';
+export {
+  TypographyStylesProvider,
+  TypographyStylesProviderProps,
+} from './TypographyStylesProvider/TypographyStylesProvider';
+
+/** Deprecated – these components will be removed in next major release */
+
+// Hr renamed to Divider to support vertical orientation
+export { Divider as Hr, DIVIDER_SIZES as HR_SIZES } from './Divider/Divider';
+
+// ElementsGroup renamed to Group for simplicity
+export { Group as ElementsGroup } from './Group/Group';
+
+// CardsGrid replaced with more generic Grid component
+export { CardsGrid, CardsGridProps } from './Card/Card';