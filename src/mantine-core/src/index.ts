--- conflicted
+++ resolved
@@ -35,6 +35,7 @@
 export { Portal } from './components/Portal/Portal';
 export { Progress, PROGRESS_SIZES } from './components/Progress/Progress';
 export { RadioGroup, Radio, RADIO_SIZES } from './components/RadioGroup/RadioGroup';
+export { RingProgress, RING_PROGRESS_SIZES } from './components/RingProgress/RingProgress';
 export { SegmentedControl } from './components/SegmentedControl/SegmentedControl';
 export { Select } from './components/Select/Select';
 export { Spoiler } from './components/Spoiler/Spoiler';
@@ -54,78 +55,6 @@
 } from './components/Transition/Transition';
 export { TypographyStylesProvider } from './components/TypographyStylesProvider/TypographyStylesProvider';
 
-<<<<<<< HEAD
-export { ActionIcon, ActionIconProps, ACTION_ICON_SIZES } from './ActionIcon/ActionIcon';
-export { Alert, AlertProps } from './Alert/Alert';
-export { Avatar, AvatarProps, AVATAR_SIZES } from './Avatar/Avatar';
-export { Badge, BadgeProps, BADGE_SIZES } from './Badge/Badge';
-export { Blockquote, BlockquoteProps } from './Blockquote/Blockquote';
-export { Breadcrumbs, BreadcrumbsProps } from './Breadcrumbs/Breadcrumbs';
-export { Burger, BurgerProps, BURGER_SIZES } from './Burger/Burger';
-export { Button, ButtonProps, ButtonBaseProps, BUTTON_SIZES } from './Button/Button';
-export { Card, CardProps, CardsGrid, CardsGridProps } from './Card/Card';
-export { Checkbox, CheckboxProps, CHECKBOX_SIZES } from './Checkbox/Checkbox';
-export { Code, CodeProps } from './Code/Code';
-export { ColorSwatch, ColorSwatchProps } from './ColorSwatch/ColorSwatch';
-export { Container, ContainerProps, CONTAINER_SIZES } from './Container/Container';
-export { Drawer, DrawerProps, DRAWER_SIZES } from './Drawer/Drawer';
-export { ElementsGroup, ElementsGroupProps } from './ElementsGroup/ElementsGroup';
-export { Highlight, HighlightProps } from './Highlight/Highlight';
-export { Hr, HrProps, HR_SIZES } from './Hr/Hr';
-export { Image, ImageProps } from './Image/Image';
-export { Input } from './Input/Input';
-export { InputWrapper, InputWrapperProps } from './InputWrapper/InputWrapper';
-export { Kbd, KbdProps } from './Kbd/Kbd';
-export { Loader, LoaderProps, LOADER_SIZES } from './Loader/Loader';
-export { LoadingOverlay, LoadingOverlayProps } from './LoadingOverlay/LoadingOverlay';
-export {
-  Menu,
-  MenuProps,
-  MenuItem,
-  MenuItemProps,
-  MenuBody,
-  MenuBodyProps,
-  MENU_SIZES,
-} from './Menu/Menu';
-export { Modal, ModalProps, MODAL_SIZES } from './Modal/Modal';
-export { Notification, NotificationProps } from './Notification/Notification';
-export { NumberInput, NumberInputProps } from './NumberInput/NumberInput';
-export { Overlay, OverlayProps } from './Overlay/Overlay';
-export { Paper, PaperProps } from './Paper/Paper';
-export { PasswordInput, PasswordInputProps } from './PasswordInput/PasswordInput';
-export { Portal, PortalProps } from './Portal/Portal';
-export { Progress, ProgressProps, PROGRESS_SIZES } from './Progress/Progress';
-export {
-  RadioGroup,
-  RadioGroupProps,
-  Radio,
-  RadioProps,
-  RADIO_SIZES,
-} from './RadioGroup/RadioGroup';
-export { RingProgress, RingProgressProps } from './RingProgress/RingProgress';
-export { Select, SelectProps } from './Select/Select';
-export { Spoiler, SpoilerProps } from './Spoiler/Spoiler';
-export { Switch, SwitchProps, SWITCH_SIZES } from './Switch/Switch';
-export { Table, TableProps } from './Table/Table';
-export { Tabs, TabsProps, Tab, TabProps } from './Tabs/Tabs';
-export { Text, TextProps, Anchor, AnchorProps } from './Text/Text';
-export { Textarea, TextareaProps } from './Textarea/Textarea';
-export { TextInput, TextInputProps } from './TextInput/TextInput';
-export { ThemeIcon, ThemeIconProps, THEME_ICON_SIZES } from './ThemeIcon/ThemeIcon';
-export { Title, TitleProps } from './Title/Title';
-export { Tooltip, TooltipProps } from './Tooltip/Tooltip';
-export {
-  Transition,
-  TransitionProps,
-  GroupedTransition,
-  GroupedTransitionProps,
-  AVAILABLE_TRANSITIONS,
-} from './Transition/Transition';
-export {
-  TypographyStylesProvider,
-  TypographyStylesProviderProps,
-} from './TypographyStylesProvider/TypographyStylesProvider';
-=======
 /** Deprecated – these components will be removed in next major release */
 
 // Hr renamed to Divider to support vertical orientation
@@ -177,6 +106,7 @@
 export type { PortalProps } from './components/Portal/Portal';
 export type { ProgressProps } from './components/Progress/Progress';
 export type { RadioGroupProps, RadioProps } from './components/RadioGroup/RadioGroup';
+export type { RingProgressProps } from './components/RingProgress/RingProgress';
 export type { SegmentedControlProps } from './components/SegmentedControl/SegmentedControl';
 export type { SelectProps } from './components/Select/Select';
 export type { SpoilerProps } from './components/Spoiler/Spoiler';
@@ -194,5 +124,4 @@
   TransitionProps,
   GroupedTransitionProps,
 } from './components/Transition/Transition';
-export type { TypographyStylesProviderProps } from './components/TypographyStylesProvider/TypographyStylesProvider';
->>>>>>> c1f557c6
+export type { TypographyStylesProviderProps } from './components/TypographyStylesProvider/TypographyStylesProvider';