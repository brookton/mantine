import { createStyles, MantineNumberSize, getBreakpointValue, rem, getSize } from '@mantine/styles';
import { getSortedBreakpoints } from './get-sorted-breakpoints/get-sorted-breakpoints';

export interface SimpleGridBreakpoint {
  maxWidth?: MantineNumberSize;
  minWidth?: MantineNumberSize;
  cols: number;
  spacing?: MantineNumberSize;
  verticalSpacing?: MantineNumberSize;
}

export interface SimpleGridStylesParams {
  spacing: MantineNumberSize;
  verticalSpacing: MantineNumberSize;
  breakpoints: SimpleGridBreakpoint[];
  cols: number;
}

export default createStyles(
  (theme, { spacing, breakpoints, cols, verticalSpacing }: SimpleGridStylesParams) => {
    const hasVerticalSpacing = verticalSpacing != null;

    const gridBreakpoints = getSortedBreakpoints(theme, breakpoints).reduce((acc, breakpoint) => {
      const property = 'maxWidth' in breakpoint ? 'max-width' : 'min-width';
      const breakpointSize = getSize({
        size: property === 'max-width' ? breakpoint.maxWidth : breakpoint.minWidth,
        sizes: theme.breakpoints,
      });

      const breakpointValue =
        getBreakpointValue(breakpointSize) - (property === 'max-width' ? 1 : 0);

      acc[`@media (${property}: ${rem(breakpointValue)})`] = {
        gridTemplateColumns: `repeat(${breakpoint.cols}, minmax(0, 1fr))`,
<<<<<<< HEAD
        gap: `${getSize({
          size: breakpoint.verticalSpacing || (hasVerticalSpacing ? verticalSpacing : spacing),
          sizes: theme.spacing,
        })} ${getSize({
          size: breakpoint.spacing || spacing,
=======
        gap: `${theme.fn.size({
          size: breakpoint.verticalSpacing ?? (hasVerticalSpacing ? verticalSpacing : spacing),
          sizes: theme.spacing,
        })}px ${theme.fn.size({
          size: breakpoint.spacing ?? spacing,
>>>>>>> 80099798
          sizes: theme.spacing,
        })}`,
      };

      return acc;
    }, {});

    return {
      root: {
        boxSizing: 'border-box',
        display: 'grid',
        gridTemplateColumns: `repeat(${cols}, minmax(0, 1fr))`,
        gap: `${getSize({
          size: hasVerticalSpacing ? verticalSpacing : spacing,
          sizes: theme.spacing,
        })} ${getSize({ size: spacing, sizes: theme.spacing })}`,
        ...gridBreakpoints,
      },
    };
  }
);<|MERGE_RESOLUTION|>--- conflicted
+++ resolved
@@ -32,19 +32,11 @@
 
       acc[`@media (${property}: ${rem(breakpointValue)})`] = {
         gridTemplateColumns: `repeat(${breakpoint.cols}, minmax(0, 1fr))`,
-<<<<<<< HEAD
         gap: `${getSize({
-          size: breakpoint.verticalSpacing || (hasVerticalSpacing ? verticalSpacing : spacing),
+          size: breakpoint.verticalSpacing ?? (hasVerticalSpacing ? verticalSpacing : spacing),
           sizes: theme.spacing,
         })} ${getSize({
-          size: breakpoint.spacing || spacing,
-=======
-        gap: `${theme.fn.size({
-          size: breakpoint.verticalSpacing ?? (hasVerticalSpacing ? verticalSpacing : spacing),
-          sizes: theme.spacing,
-        })}px ${theme.fn.size({
           size: breakpoint.spacing ?? spacing,
->>>>>>> 80099798
           sizes: theme.spacing,
         })}`,
       };
