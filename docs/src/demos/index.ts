--- conflicted
+++ resolved
@@ -11,12 +11,9 @@
 export * from './hooks/use-force-update';
 export * from './hooks/use-toggle';
 export * from './hooks/use-window-scroll';
-<<<<<<< HEAD
 export * from './hooks/use-intersection';
 export * from './hooks/use-hash';
-=======
 export * from './hooks/use-hotkey';
->>>>>>> 21410c48
 
 export * from './inputs-guide/color-input';
 export * from './inputs-guide/json-input';
