--- conflicted
+++ resolved
@@ -102,11 +102,7 @@
 
 Notification state item can have these properties:
 
-<<<<<<< HEAD
-- **id** – notification id, it is used to update and remove notification, be default id generates randomly
-=======
 - **id** – notification id, it is used to update and remove notification, by default id is randomly generated
->>>>>>> 20d5b438
 - **disallowClose** – removes close button, notification can be closed only programmatically
 - **onClose** – calls when notification is unmounted
 - **onOpen** – calls when notification is mounted
