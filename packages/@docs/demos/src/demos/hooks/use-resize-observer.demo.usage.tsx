<<<<<<< HEAD
import { Group, Table } from '@mantine/core';
=======
import { Code, Group, Text, useMantineTheme } from '@mantine/core';
>>>>>>> 5990a0dd
import { useResizeObserver } from '@mantine/hooks';
import { MantineDemo } from '@mantinex/demo';
import classes from './use-resize-observer.demo.usage.module.css';

const code = `
import { Text, Code } from '@mantine/core';
import { useResizeObserver } from '@mantine/hooks';

function Demo() {
  const [ref, rect] = useResizeObserver();

  return (
<<<<<<< HEAD
    <div className={classes.root}>
      <Group justify="center">
        <div ref={ref} className={classes.demo}>
          Resize me!
        </div>
      </Group>

      <Table
        captionSide="top"
        data={{
          caption: 'Resize element by dragging its right bottom corner',
          head: ['Property', 'Value'],
          body: [
            ['width', rect.width],
            ['height', rect.height],
          ],
        }}
      />
    </div>
=======
    <>
      <textarea ref={ref} style={{ width: 400, height: 120 }} />
      <Text ta="center">Rect: <Code>{JSON.stringify(rect)}</Code></Text>
    </>
>>>>>>> 5990a0dd
  );
}`;

const cssCode = `.root {
  min-height: 380px;
  display: flex;
  flex-direction: column;
  justify-content: space-between;
}

.demo {
  width: 400px;
  max-width: 800px;
  min-width: 160px;
  height: 200px;
  max-height: 220px;
  min-height: 80px;
  background-color: light-dark(var(--mantine-color-blue-6), var(--mantine-color-blue-8));
  resize: both;
  overflow: auto;
  color: var(--mantine-color-white);
  display: flex;
  align-items: center;
  justify-content: center;
  font-size: 20px;
  font-weight: 500;
}`;

function Demo() {
  const [ref, rect] = useResizeObserver();

  return (
    <div className={classes.root}>
      <Group justify="center">
<<<<<<< HEAD
        <div ref={ref} className={classes.demo}>
          Resize me!
        </div>
=======
        <textarea
          ref={ref}
          style={{
            width: 400,
            height: 120,
            border: 'none',
            backgroundColor: 'var(--mantine-color-body)',
            position: 'relative',
          }}
        />
>>>>>>> 5990a0dd
      </Group>

      <Table
        captionSide="top"
        data={{
          caption: 'Resize element by dragging its right bottom corner',
          head: ['Property', 'Value'],
          body: [
            ['width', rect.width],
            ['height', rect.height],
          ],
        }}
      />
    </div>
  );
}

export const useResizeObserverDemo: MantineDemo = {
  type: 'code',
  code: [
    { code, language: 'tsx', fileName: 'Demo.tsx' },
    { code: cssCode, language: 'scss', fileName: 'Demo.module.css' },
  ],
  component: Demo,
};<|MERGE_RESOLUTION|>--- conflicted
+++ resolved
@@ -1,8 +1,4 @@
-<<<<<<< HEAD
 import { Group, Table } from '@mantine/core';
-=======
-import { Code, Group, Text, useMantineTheme } from '@mantine/core';
->>>>>>> 5990a0dd
 import { useResizeObserver } from '@mantine/hooks';
 import { MantineDemo } from '@mantinex/demo';
 import classes from './use-resize-observer.demo.usage.module.css';
@@ -15,7 +11,6 @@
   const [ref, rect] = useResizeObserver();
 
   return (
-<<<<<<< HEAD
     <div className={classes.root}>
       <Group justify="center">
         <div ref={ref} className={classes.demo}>
@@ -35,12 +30,6 @@
         }}
       />
     </div>
-=======
-    <>
-      <textarea ref={ref} style={{ width: 400, height: 120 }} />
-      <Text ta="center">Rect: <Code>{JSON.stringify(rect)}</Code></Text>
-    </>
->>>>>>> 5990a0dd
   );
 }`;
 
@@ -75,22 +64,9 @@
   return (
     <div className={classes.root}>
       <Group justify="center">
-<<<<<<< HEAD
         <div ref={ref} className={classes.demo}>
           Resize me!
         </div>
-=======
-        <textarea
-          ref={ref}
-          style={{
-            width: 400,
-            height: 120,
-            border: 'none',
-            backgroundColor: 'var(--mantine-color-body)',
-            position: 'relative',
-          }}
-        />
->>>>>>> 5990a0dd
       </Group>
 
       <Table
