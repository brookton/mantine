--- conflicted
+++ resolved
@@ -1,10 +1,6 @@
 {
   "name": "@mantine/carousel",
-<<<<<<< HEAD
-  "version": "7.13.5-alpha.0",
-=======
   "version": "7.13.5",
->>>>>>> 1d07a313
   "description": "Embla based carousel",
   "homepage": "https://mantine.dev/x/carousel/",
   "license": "MIT",
@@ -48,13 +44,8 @@
     "directory": "packages/@mantine/carousel"
   },
   "peerDependencies": {
-<<<<<<< HEAD
-    "@mantine/core": "7.13.5-alpha.0",
-    "@mantine/hooks": "7.13.5-alpha.0",
-=======
     "@mantine/core": "7.13.5",
     "@mantine/hooks": "7.13.5",
->>>>>>> 1d07a313
     "embla-carousel-react": ">=7.0.0",
     "react": "^18.x || ^19.x",
     "react-dom": "^18.x || ^19.x"
