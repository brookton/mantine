--- conflicted
+++ resolved
@@ -151,12 +151,8 @@
     classNames,
     styles,
     unstyled,
-<<<<<<< HEAD
     attributes,
-    rootSelector: 'datePickerRoot',
-=======
     rootSelector: presets ? 'datePickerRoot' : undefined,
->>>>>>> 25236f8f
     varsResolver,
     vars,
   });
@@ -214,11 +210,7 @@
         ...calendarProps.getYearControlProps?.(date),
       })}
       hideOutsideDates={calendarProps.hideOutsideDates ?? calendarProps.numberOfColumns !== 1}
-<<<<<<< HEAD
-      attributes={attributes}
-=======
-      {...(!presets ? { className, style } : {})}
->>>>>>> 25236f8f
+      {...(!presets ? { className, style, attributes } : {})}
     />
   );
 
