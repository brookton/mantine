{
  "name": "@mantine/tiptap",
  "version": "7.5.3",
  "description": "Rich text editor based on tiptap",
  "homepage": "https://mantine.dev/x/tiptap",
  "license": "MIT",
  "author": "Vitaly Rtishchev <rtivital@gmail.com>",
  "keywords": [
    "components",
    "frontend",
    "library",
    "next",
    "nextjs",
    "react",
    "rich-text-editor",
    "rte",
    "tiptap",
    "ui",
    "ui-kit"
  ],
  "sideEffects": [
    "*.css"
  ],
  "main": "./cjs/index.cjs",
  "module": "./esm/index.mjs",
  "types": "./lib/index.d.ts",
  "exports": {
    ".": {
      "import": {
        "types": "./lib/index.d.mts",
        "default": "./esm/index.mjs"
      },
      "require": {
        "types": "./lib/index.d.ts",
        "default": "./cjs/index.cjs"
      }
    },
    "./styles.css": "./styles.css",
    "./styles.layer.css": "./styles.layer.css"
  },
  "repository": {
    "url": "https://github.com/mantinedev/mantine.git",
    "type": "git",
    "directory": "packages/@mantine/tiptap"
  },
  "peerDependencies": {
<<<<<<< HEAD
    "@mantine/core": "7.5.2",
    "@mantine/hooks": "7.5.2",
    "@tiptap/extension-link": ">=2.1.12",
    "@tiptap/react": ">=2.1.12",
=======
    "@mantine/core": "7.5.3",
    "@mantine/hooks": "7.5.3",
    "@tiptap/extension-link": "^2.1.12",
    "@tiptap/react": "^2.1.12",
>>>>>>> e479af1e
    "react": "^18.2.0",
    "react-dom": "^18.2.0"
  },
  "devDependencies": {
    "@mantine-tests/core": "workspace:*",
    "@mantine/core": "workspace:*",
    "@mantine/hooks": "workspace:*"
  }
}<|MERGE_RESOLUTION|>--- conflicted
+++ resolved
@@ -44,17 +44,10 @@
     "directory": "packages/@mantine/tiptap"
   },
   "peerDependencies": {
-<<<<<<< HEAD
-    "@mantine/core": "7.5.2",
-    "@mantine/hooks": "7.5.2",
+    "@mantine/core": "7.5.3",
+    "@mantine/hooks": "7.5.3",
     "@tiptap/extension-link": ">=2.1.12",
     "@tiptap/react": ">=2.1.12",
-=======
-    "@mantine/core": "7.5.3",
-    "@mantine/hooks": "7.5.3",
-    "@tiptap/extension-link": "^2.1.12",
-    "@tiptap/react": "^2.1.12",
->>>>>>> e479af1e
     "react": "^18.2.0",
     "react-dom": "^18.2.0"
   },
