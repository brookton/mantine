{
  "name": "@mantine/form",
<<<<<<< HEAD
  "version": "7.13.5-alpha.0",
=======
  "version": "7.13.5",
>>>>>>> 1d07a313
  "description": "Mantine form management library",
  "homepage": "https://mantine.dev",
  "license": "MIT",
  "author": "Vitaly Rtishchev <rtivital@gmail.com>",
  "keywords": [
    "form",
    "react",
    "state"
  ],
  "sideEffects": false,
  "main": "./cjs/index.cjs",
  "module": "./esm/index.mjs",
  "types": "./lib/index.d.ts",
  "exports": {
    ".": {
      "import": {
        "types": "./lib/index.d.mts",
        "default": "./esm/index.mjs"
      },
      "require": {
        "types": "./lib/index.d.ts",
        "default": "./cjs/index.cjs"
      }
    }
  },
  "repository": {
    "url": "https://github.com/mantinedev/mantine.git",
    "type": "git",
    "directory": "packages/@mantine/form"
  },
  "peerDependencies": {
    "react": "^18.x || ^19.x"
  },
  "dependencies": {
    "fast-deep-equal": "^3.1.3",
    "klona": "^2.0.6"
  }
}<|MERGE_RESOLUTION|>--- conflicted
+++ resolved
@@ -1,10 +1,6 @@
 {
   "name": "@mantine/form",
-<<<<<<< HEAD
-  "version": "7.13.5-alpha.0",
-=======
   "version": "7.13.5",
->>>>>>> 1d07a313
   "description": "Mantine form management library",
   "homepage": "https://mantine.dev",
   "license": "MIT",
