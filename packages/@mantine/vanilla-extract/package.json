--- conflicted
+++ resolved
@@ -1,10 +1,6 @@
 {
   "name": "@mantine/vanilla-extract",
-<<<<<<< HEAD
-  "version": "7.13.5-alpha.0",
-=======
   "version": "7.13.5",
->>>>>>> 1d07a313
   "description": "Vanilla Extract integration for Mantine theme",
   "homepage": "https://mantine.dev",
   "license": "MIT",
@@ -39,10 +35,6 @@
     "directory": "packages/@mantine/vanilla-extract"
   },
   "peerDependencies": {
-<<<<<<< HEAD
-    "@mantine/core": "7.13.5-alpha.0"
-=======
     "@mantine/core": "7.13.5"
->>>>>>> 1d07a313
   }
 }