--- conflicted
+++ resolved
@@ -4,6 +4,7 @@
 export interface UseDebouncedCallbackOptions {
   delay: number;
   flushOnUnmount?: boolean;
+  leading?: boolean;
 }
 
 export type UseDebouncedCallbackReturnValue<T extends (...args: any[]) => any> = ((
@@ -12,19 +13,12 @@
 
 export function useDebouncedCallback<T extends (...args: any[]) => any>(
   callback: T,
-<<<<<<< HEAD
-  delayOrOptions: number | UseDebouncedCallbackOptions
-): UseDebouncedCallbackReturnValue<T> {
-  const delay = typeof delayOrOptions === 'number' ? delayOrOptions : delayOrOptions.delay;
-  const flushOnUnmount = typeof delayOrOptions === 'number' ? false : delayOrOptions.flushOnUnmount;
-=======
-  options: number | { delay: number; flushOnUnmount?: boolean; leading?: boolean }
+  options: number | UseDebouncedCallbackOptions
 ) {
   const delay = typeof options === 'number' ? options : options.delay;
   const flushOnUnmount = typeof options === 'number' ? false : options.flushOnUnmount;
   const leading = typeof options === 'number' ? false : options.leading;
 
->>>>>>> 57f637d6
   const handleCallback = useCallbackRef(callback);
   const debounceTimerRef = useRef(0);
   const flushRef = useRef(() => {});
