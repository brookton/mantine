--- conflicted
+++ resolved
@@ -1,10 +1,6 @@
 {
   "name": "@mantine/modals",
-<<<<<<< HEAD
-  "version": "7.13.5-alpha.0",
-=======
   "version": "7.13.5",
->>>>>>> 1d07a313
   "description": "Modals manager based on Mantine components",
   "homepage": "https://mantine.dev/x/modals/",
   "license": "MIT",
@@ -43,17 +39,10 @@
     "directory": "packages/@mantine/modals"
   },
   "peerDependencies": {
-<<<<<<< HEAD
-    "@mantine/core": "7.13.5-alpha.0",
-    "@mantine/hooks": "7.13.5-alpha.0",
-    "react": "^18.2.0",
-    "react-dom": "^18.2.0"
-=======
     "@mantine/core": "7.13.5",
     "@mantine/hooks": "7.13.5",
     "react": "^18.x || ^19.x",
     "react-dom": "^18.x || ^19.x"
->>>>>>> 1d07a313
   },
   "devDependencies": {
     "@mantine/core": "workspace:*",
