--- conflicted
+++ resolved
@@ -174,23 +174,11 @@
     let newValue = _value;
 
     if (event.key === 'ArrowLeft' || event.key === 'ArrowDown') {
-<<<<<<< HEAD
-      const normalized = normalizeRadialValue(_value - step, step);
-      setValue(normalized);
-      onChangeEnd?.(normalized);
+      newValue = normalizeRadialValue(_value - step, step);
     }
 
     if (event.key === 'ArrowRight' || event.key === 'ArrowUp') {
-      const normalized = normalizeRadialValue(_value + step, step);
-      setValue(normalized);
-      onChangeEnd?.(normalized);
-=======
-      newValue = normalizeRadialValue(_value - step!, step!);
-    }
-
-    if (event.key === 'ArrowRight' || event.key === 'ArrowUp') {
-      newValue = normalizeRadialValue(_value + step!, step!);
->>>>>>> bcfcfd56
+      newValue = normalizeRadialValue(_value + step, step);
     }
 
     if (event.key === 'Home') {
