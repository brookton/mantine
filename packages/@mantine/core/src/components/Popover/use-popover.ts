import { useRef } from 'react';
import {
  arrow,
  autoUpdate,
  flip,
  hide,
  inline,
  limitShift,
  Middleware,
  offset,
  shift,
  size,
  useFloating,
  UseFloatingReturn,
} from '@floating-ui/react';
import { useDidUpdate, useUncontrolled } from '@mantine/hooks';
import { FloatingAxesOffsets, FloatingPosition, FloatingStrategy } from '../Floating';
import { PopoverMiddlewares, PopoverWidth } from './Popover.types';

interface UsePopoverOptions {
  offset: number | FloatingAxesOffsets;
  position: FloatingPosition;
  positionDependencies: any[] | undefined;
  onPositionChange?: (position: FloatingPosition) => void;
  opened: boolean | undefined;
  defaultOpened: boolean | undefined;
  onChange?: (opened: boolean) => void;
  onClose?: () => void;
  onDismiss?: () => void;
  onOpen?: () => void;
  width: PopoverWidth;
  middlewares: PopoverMiddlewares | undefined;
  arrowRef: React.RefObject<HTMLDivElement | null>;
  arrowOffset: number;
  strategy?: FloatingStrategy;
<<<<<<< HEAD
  dropdownVisible: boolean;
  setDropdownVisible: (visible: boolean) => void;
  positionRef: React.RefObject<FloatingPosition>;
=======
  disabled: boolean | undefined;
>>>>>>> bcfcfd56
}

function getDefaultMiddlewares(middlewares: PopoverMiddlewares | undefined): PopoverMiddlewares {
  if (middlewares === undefined) {
    return { shift: true, flip: true };
  }

  const result = { ...middlewares };
  if (middlewares.shift === undefined) {
    result.shift = true;
  }

  if (middlewares.flip === undefined) {
    result.flip = true;
  }

  return result;
}

function getPopoverMiddlewares(
  options: UsePopoverOptions,
  getFloating: () => UseFloatingReturn<Element>
) {
  const middlewaresOptions = getDefaultMiddlewares(options.middlewares);
  const middlewares: Middleware[] = [offset(options.offset), hide()];

  if (options.dropdownVisible) {
    middlewaresOptions.flip = false;
    middlewaresOptions.shift = false;
  }

  if (middlewaresOptions.shift) {
    middlewares.push(
      shift(
        typeof middlewaresOptions.shift === 'boolean'
          ? { limiter: limitShift(), padding: 5 }
          : { limiter: limitShift(), padding: 5, ...middlewaresOptions.shift }
      )
    );
  }

  if (middlewaresOptions.flip) {
    middlewares.push(
      typeof middlewaresOptions.flip === 'boolean' ? flip() : flip(middlewaresOptions.flip)
    );
  }

  if (middlewaresOptions.inline) {
    middlewares.push(
      typeof middlewaresOptions.inline === 'boolean' ? inline() : inline(middlewaresOptions.inline)
    );
  }

  middlewares.push(arrow({ element: options.arrowRef, padding: options.arrowOffset }));

  if (middlewaresOptions.size || options.width === 'target') {
    middlewares.push(
      size({
        ...(typeof middlewaresOptions.size === 'boolean' ? {} : middlewaresOptions.size),
        apply({ rects, availableWidth, availableHeight, ...rest }) {
          const floating = getFloating();
          const styles = floating.refs.floating.current?.style ?? {};

          if (middlewaresOptions.size) {
            //If custom apply function is given use that else set defaults
            if (typeof middlewaresOptions.size === 'object' && !!middlewaresOptions.size.apply) {
              middlewaresOptions.size.apply({ rects, availableWidth, availableHeight, ...rest });
            } else {
              Object.assign(styles, {
                maxWidth: `${availableWidth}px`,
                maxHeight: `${availableHeight}px`,
              });
            }
          }

          if (options.width === 'target') {
            Object.assign(styles, {
              width: `${rects.reference.width}px`,
            });
          }
        },
      })
    );
  }

  return middlewares;
}

export function usePopover(options: UsePopoverOptions) {
  const [_opened, setOpened] = useUncontrolled({
    value: options.opened,
    defaultValue: options.defaultOpened,
    finalValue: false,
    onChange: options.onChange,
  });

  const previouslyOpened = useRef(_opened);

  const onClose = () => {
    if (_opened && !options.disabled) {
      setOpened(false);
    }
  };

  const onToggle = () => !options.disabled && setOpened(!_opened);

  const floating: UseFloatingReturn<Element> = useFloating({
    strategy: options.strategy,
    placement: options.positionRef.current,
    middleware: getPopoverMiddlewares(options, () => floating),
    whileElementsMounted: autoUpdate,
  });

  useDidUpdate(() => {
    options.onPositionChange?.(floating.placement);
    options.positionRef.current = floating.placement;
  }, [floating.placement]);

  useDidUpdate(() => {
    if (_opened !== previouslyOpened.current) {
      if (!_opened) {
        options.onClose?.();
      } else {
        options.onOpen?.();
      }
    }

    previouslyOpened.current = _opened;
  }, [_opened, options.onClose, options.onOpen]);

  useDidUpdate(() => {
    let timeout: number = -1;

    if (_opened) {
      // Required to be in timeout to give floating ui render time to flip/shift popover
      timeout = window.setTimeout(() => options.setDropdownVisible(true), 4);
    }

    return () => {
      window.clearTimeout(timeout);
    };
  }, [_opened, options.position]);

  return {
    floating,
    controlled: typeof options.opened === 'boolean',
    opened: _opened,
    onClose,
    onToggle,
  };
}<|MERGE_RESOLUTION|>--- conflicted
+++ resolved
@@ -33,13 +33,10 @@
   arrowRef: React.RefObject<HTMLDivElement | null>;
   arrowOffset: number;
   strategy?: FloatingStrategy;
-<<<<<<< HEAD
   dropdownVisible: boolean;
   setDropdownVisible: (visible: boolean) => void;
   positionRef: React.RefObject<FloatingPosition>;
-=======
   disabled: boolean | undefined;
->>>>>>> bcfcfd56
 }
 
 function getDefaultMiddlewares(middlewares: PopoverMiddlewares | undefined): PopoverMiddlewares {
