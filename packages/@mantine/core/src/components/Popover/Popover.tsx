--- conflicted
+++ resolved
@@ -291,13 +291,10 @@
     onClose,
     onDismiss,
     strategy: floatingStrategy,
-<<<<<<< HEAD
     dropdownVisible,
     setDropdownVisible,
     positionRef,
-=======
     disabled,
->>>>>>> bcfcfd56
   });
 
   useClickOutside(
