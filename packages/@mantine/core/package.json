--- conflicted
+++ resolved
@@ -1,10 +1,6 @@
 {
   "name": "@mantine/core",
-<<<<<<< HEAD
-  "version": "7.13.5-alpha.0",
-=======
   "version": "7.13.5",
->>>>>>> 1d07a313
   "description": "React components library focused on usability, accessibility and developer experience",
   "homepage": "https://mantine.dev/",
   "license": "MIT",
@@ -47,15 +43,9 @@
     "directory": "packages/@mantine/core"
   },
   "peerDependencies": {
-<<<<<<< HEAD
-    "@mantine/hooks": "7.13.5-alpha.0",
-    "react": "^18.2.0",
-    "react-dom": "^18.2.0"
-=======
     "@mantine/hooks": "7.13.5",
     "react": "^18.x || ^19.x",
     "react-dom": "^18.x || ^19.x"
->>>>>>> 1d07a313
   },
   "dependencies": {
     "@floating-ui/react": "^0.26.27",
