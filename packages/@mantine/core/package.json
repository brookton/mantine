{
  "name": "@mantine/core",
<<<<<<< HEAD
  "version": "8.0.0-alpha.3",
=======
  "version": "7.17.6",
>>>>>>> 1a45b720
  "description": "React components library focused on usability, accessibility and developer experience",
  "homepage": "https://mantine.dev/",
  "license": "MIT",
  "author": "Vitaly Rtishchev <rtivital@gmail.com>",
  "keywords": [
    "components",
    "design",
    "frontend",
    "library",
    "next",
    "nextjs",
    "react",
    "ui",
    "ui-kit"
  ],
  "sideEffects": [
    "*.css"
  ],
  "main": "./cjs/index.cjs",
  "module": "./esm/index.mjs",
  "types": "./lib/index.d.ts",
  "exports": {
    ".": {
      "import": {
        "types": "./lib/index.d.mts",
        "default": "./esm/index.mjs"
      },
      "require": {
        "types": "./lib/index.d.ts",
        "default": "./cjs/index.cjs"
      }
    },
    "./styles.css": "./styles.css",
    "./styles.layer.css": "./styles.layer.css",
    "./styles/*": "./styles/*"
  },
  "repository": {
    "url": "https://github.com/mantinedev/mantine.git",
    "type": "git",
    "directory": "packages/@mantine/core"
  },
  "peerDependencies": {
<<<<<<< HEAD
    "@mantine/hooks": "8.0.0-alpha.3",
=======
    "@mantine/hooks": "7.17.6",
>>>>>>> 1a45b720
    "react": "^18.x || ^19.x",
    "react-dom": "^18.x || ^19.x"
  },
  "dependencies": {
    "@floating-ui/react": "^0.26.28",
    "clsx": "^2.1.1",
    "react-number-format": "^5.4.3",
    "react-remove-scroll": "^2.6.2",
    "react-textarea-autosize": "8.5.6",
    "type-fest": "^4.27.0"
  },
  "devDependencies": {
    "@mantine-tests/core": "workspace:*",
    "@mantine/hooks": "workspace:*",
    "react": "19.0.0",
    "react-dom": "19.0.0"
  }
}<|MERGE_RESOLUTION|>--- conflicted
+++ resolved
@@ -1,10 +1,6 @@
 {
   "name": "@mantine/core",
-<<<<<<< HEAD
   "version": "8.0.0-alpha.3",
-=======
-  "version": "7.17.6",
->>>>>>> 1a45b720
   "description": "React components library focused on usability, accessibility and developer experience",
   "homepage": "https://mantine.dev/",
   "license": "MIT",
@@ -47,11 +43,7 @@
     "directory": "packages/@mantine/core"
   },
   "peerDependencies": {
-<<<<<<< HEAD
     "@mantine/hooks": "8.0.0-alpha.3",
-=======
-    "@mantine/hooks": "7.17.6",
->>>>>>> 1a45b720
     "react": "^18.x || ^19.x",
     "react-dom": "^18.x || ^19.x"
   },
@@ -60,7 +52,7 @@
     "clsx": "^2.1.1",
     "react-number-format": "^5.4.3",
     "react-remove-scroll": "^2.6.2",
-    "react-textarea-autosize": "8.5.6",
+    "react-textarea-autosize": "8.5.9",
     "type-fest": "^4.27.0"
   },
   "devDependencies": {
